#!/usr/bin/env python3
# encoding: utf-8

"""Snippet representation after parsing."""

import re

import vim
import textwrap

from UltiSnips import vim_helper
from UltiSnips.error import PebkacError
from UltiSnips.indent_util import IndentUtil
from UltiSnips.position import Position
from UltiSnips.text import escape
from UltiSnips.text_objects import SnippetInstance
from UltiSnips.text_objects.python_code import SnippetUtilForAction

__WHITESPACE_SPLIT = re.compile(r"\s")


class _SnippetUtilCursor:
    def __init__(self, cursor):
        self._cursor = [cursor[0] - 1, cursor[1]]
        self._set = False

    def preserve(self):
        self._set = True
        self._cursor = [vim_helper.buf.cursor[0], vim_helper.buf.cursor[1]]

    def is_set(self):
        return self._set

    def set(self, line, column):
        self.__setitem__(0, line)
        self.__setitem__(1, column)

    def to_vim_cursor(self):
        return (self._cursor[0] + 1, self._cursor[1])

    def __getitem__(self, index):
        return self._cursor[index]

    def __setitem__(self, index, value):
        self._set = True
        self._cursor[index] = value

    def __len__(self):
        return 2

    def __str__(self):
        return str((self._cursor[0], self._cursor[1]))


def split_at_whitespace(string):
    """Like string.split(), but keeps empty words as empty words."""
    return re.split(__WHITESPACE_SPLIT, string)


def _words_for_line(trigger, before, num_words=None):
    """Gets the final 'num_words' words from 'before'.

    If num_words is None, then use the number of words in 'trigger'.

    """
    if num_words is None:
        num_words = len(split_at_whitespace(trigger))

    word_list = split_at_whitespace(before)
    if len(word_list) <= num_words:
        return before.strip()
    else:
        before_words = before
        for i in range(-1, -(num_words + 1), -1):
            left = before_words.rfind(word_list[i])
            before_words = before_words[:left]
        return before[len(before_words) :].strip()


class SnippetDefinition:

    """Represents a snippet as parsed from a file."""

    _INDENT = re.compile(r"^[ \t]*")
    _TABS = re.compile(r"^\t*")

    def __init__(
        self,
        priority,
        trigger,
        value,
        description,
        options,
        globals,
        location,
        context,
        actions,
    ):
        self._priority = int(priority)
        self._trigger = trigger
        self._value = value
        self._description = description
        self._opts = options
        self._matched = ""
        self._last_re = None
        self._globals = globals
<<<<<<< HEAD
        self._compiled_globals = None
=======
>>>>>>> ca21d30c
        self._location = location

        # Make sure that we actually match our trigger in case we are
        # immediately expanded. At this point we don't take into
        # account a any context code
        self._context_code = None
        # self.matches(self._trigger)

        self._context_code = context
        self._context = None
        self._actions = actions or {}

    def __repr__(self):
        return "_SnippetDefinition(%r,%s,%s,%s)" % (
            self._priority,
            self._trigger,
            self._description,
            self._opts,
        )

    def _re_match(self, trigger):
        """Test if a the current regex trigger matches `trigger`.

        If so, set _last_re and _matched.

        """
        for match in re.finditer(self._trigger, trigger):
            if match.end() != len(trigger):
                continue
            else:
                self._matched = trigger[match.start() : match.end()]

            self._last_re = match
            return match
        return False

    def _context_match(self, visual_content, before):
        # skip on empty buffer
        if len(vim.current.buffer) == 1 and vim.current.buffer[0] == "":
            return

        locals = {
            "context": None,
            "visual_mode": "",
            "visual_text": "",
            "last_placeholder": None,
            "before": before,
        }

        if visual_content:
            locals["visual_mode"] = visual_content.mode
            locals["visual_text"] = visual_content.text
            locals["last_placeholder"] = visual_content.placeholder

        return self._eval_code("snip.context = " + self._context_code, locals).context

    def _eval_code(self, code, additional_locals={}):
        code = "\n".join(
            [
                "import re, os, vim, string, random",
                "\n".join(self._globals.get("!p", [])).replace("\r\n", "\n"),
                code,
            ]
        )

        current = vim.current

        locals = {
            "window": current.window,
            "buffer": current.buffer,
            "line": current.window.cursor[0] - 1,
            "column": current.window.cursor[1] - 1,
            "cursor": _SnippetUtilCursor(current.window.cursor),
        }

        locals.update(additional_locals)

        snip = SnippetUtilForAction(locals)

        try:
<<<<<<< HEAD
            if self._compiled_globals is None:
                self._precompile_globals()
            glob = {"snip": snip, "match": self._last_re}
            exec(self._compiled_globals, glob)
            exec(compiled_code or code, glob)
=======
            exec(code, {"snip": snip, "match": self._last_re})
>>>>>>> ca21d30c
        except Exception as e:
            self._make_debug_exception(e, code)
            raise

        return snip

    def _execute_action(self, action, context, additional_locals={}):
        mark_to_use = "`"
        with vim_helper.save_mark(mark_to_use):
            vim_helper.set_mark_from_pos(mark_to_use, vim_helper.get_cursor_pos())

            cursor_line_before = vim_helper.buf.line_till_cursor

            locals = {"context": context}

            locals.update(additional_locals)

            snip = self._eval_code(action, locals)

            if snip.cursor.is_set():
                vim_helper.buf.cursor = Position(
                    snip.cursor._cursor[0], snip.cursor._cursor[1]
                )
            else:
                new_mark_pos = vim_helper.get_mark_pos(mark_to_use)

                cursor_invalid = False

                if vim_helper._is_pos_zero(new_mark_pos):
                    cursor_invalid = True
                else:
                    vim_helper.set_cursor_from_pos(new_mark_pos)
                    if cursor_line_before != vim_helper.buf.line_till_cursor:
                        cursor_invalid = True

                if cursor_invalid:
                    raise PebkacError(
                        "line under the cursor was modified, but "
                        + '"snip.cursor" variable is not set; either set set '
                        + '"snip.cursor" to new cursor position, or do not '
                        + "modify cursor line"
                    )

        return snip

    def _make_debug_exception(self, e, code=""):
        e.snippet_info = textwrap.dedent(
            """
            Defined in: {}
            Trigger: {}
            Description: {}
            Context: {}
            Pre-expand: {}
            Post-expand: {}
        """
        ).format(
            self._location,
            self._trigger,
            self._description,
            self._context_code if self._context_code else "<none>",
            self._actions["pre_expand"] if "pre_expand" in self._actions else "<none>",
            self._actions["post_expand"]
            if "post_expand" in self._actions
            else "<none>",
            code,
        )

        e.snippet_code = code

    def _precompile_globals(self):
        self._compiled_globals = cached_compile(
            "\n".join(
                [
                    "import re, os, vim, string, random",
                    "\n".join(self._globals.get("!p", [])).replace("\r\n", "\n"),
                ]
            ),
            "<global-snippets>",
            "exec",
        )

    def has_option(self, opt):
        """Check if the named option is set."""
        return opt in self._opts

    @property
    def description(self):
        """Descriptive text for this snippet."""
        return ("(%s) %s" % (self._trigger, self._description)).strip()

    @property
    def priority(self):
        """The snippets priority, which defines which snippet will be preferred
        over others with the same trigger."""
        return self._priority

    @property
    def trigger(self):
        """The trigger text for the snippet."""
        return self._trigger

    @property
    def matched(self):
        """The last text that matched this snippet in match() or
        could_match()."""
        return self._matched

    @property
    def location(self):
        """Where this snippet was defined."""
        return self._location

    @property
    def context(self):
        """The matched context."""
        return self._context

    def matches(self, before, visual_content=None):
        """Returns True if this snippet matches 'before'."""
        # If user supplies both "w" and "i", it should perhaps be an
        # error, but if permitted it seems that "w" should take precedence
        # (since matching at word boundary and within a word == matching at word
        # boundary).
        self._matched = ""

        words = _words_for_line(self._trigger, before)

        if "r" in self._opts:
            try:
                match = self._re_match(before)
            except Exception as e:
                self._make_debug_exception(e)
                raise

        elif "w" in self._opts:
            words_len = len(self._trigger)
            words_prefix = words[:-words_len]
            words_suffix = words[-words_len:]
            match = words_suffix == self._trigger
            if match and words_prefix:
                # Require a word boundary between prefix and suffix.
                boundary_chars = escape(words_prefix[-1:] + words_suffix[:1], r"\"")
                match = vim_helper.eval('"%s" =~# "\\\\v.<."' % boundary_chars) != "0"
        elif "i" in self._opts:
            match = words.endswith(self._trigger)
        else:
            match = words == self._trigger

        # By default, we match the whole trigger
        if match and not self._matched:
            self._matched = self._trigger

        # Ensure the match was on a word boundry if needed
        if "b" in self._opts and match:
            text_before = before.rstrip()[: -len(self._matched)]
            if text_before.strip(" \t") != "":
                self._matched = ""
                return False

        self._context = None
        if match and self._context_code:
            self._context = self._context_match(visual_content, before)
            if not self.context:
                match = False

        return match

    def could_match(self, before):
        """Return True if this snippet could match the (partial) 'before'."""
        self._matched = ""

        # List all on whitespace.
        if before and before[-1] in (" ", "\t"):
            before = ""
        if before and before.rstrip() is not before:
            return False

        words = _words_for_line(self._trigger, before)

        if "r" in self._opts:
            # Test for full match only
            match = self._re_match(before)
        elif "w" in self._opts:
            # Trim non-empty prefix up to word boundary, if present.
            qwords = escape(words, r"\"")
            words_suffix = vim_helper.eval(
                'substitute("%s", "\\\\v^.+<(.+)", "\\\\1", "")' % qwords
            )
            match = self._trigger.startswith(words_suffix)
            self._matched = words_suffix

            # TODO: list_snippets() function cannot handle partial-trigger
            # matches yet, so for now fail if we trimmed the prefix.
            if words_suffix != words:
                match = False
        elif "i" in self._opts:
            # TODO: It is hard to define when a inword snippet could match,
            # therefore we check only for full-word trigger.
            match = self._trigger.startswith(words)
        else:
            match = self._trigger.startswith(words)

        # By default, we match the words from the trigger
        if match and not self._matched:
            self._matched = words

        # Ensure the match was on a word boundry if needed
        if "b" in self._opts and match:
            text_before = before.rstrip()[: -len(self._matched)]
            if text_before.strip(" \t") != "":
                self._matched = ""
                return False

        return match

    def instantiate(self, snippet_instance, initial_text, indent):
        """Parses the content of this snippet and brings the corresponding text
        objects alive inside of Vim."""
        raise NotImplementedError()

    def do_pre_expand(self, visual_content, snippets_stack):
        if "pre_expand" in self._actions:
            locals = {"buffer": vim_helper.buf, "visual_content": visual_content}

            snip = self._execute_action(
                self._actions["pre_expand"], self._context, locals
            )
            self._context = snip.context
            return snip.cursor.is_set()
        else:
            return False

    def do_post_expand(self, start, end, snippets_stack):
        if "post_expand" in self._actions:
            locals = {
                "snippet_start": start,
                "snippet_end": end,
                "buffer": vim_helper.buf,
            }

            snip = self._execute_action(
                self._actions["post_expand"], snippets_stack[-1].context, locals
            )

            snippets_stack[-1].context = snip.context

            return snip.cursor.is_set()
        else:
            return False

    def do_post_jump(
        self, tabstop_number, jump_direction, snippets_stack, current_snippet
    ):
        if "post_jump" in self._actions:
            start = current_snippet.start
            end = current_snippet.end

            locals = {
                "tabstop": tabstop_number,
                "jump_direction": jump_direction,
                "tabstops": current_snippet.get_tabstops(),
                "snippet_start": start,
                "snippet_end": end,
                "buffer": vim_helper.buf,
            }

            snip = self._execute_action(
                self._actions["post_jump"], current_snippet.context, locals
            )

            current_snippet.context = snip.context

            return snip.cursor.is_set()
        else:
            return False

    def launch(self, text_before, visual_content, parent, start, end):
        """Launch this snippet, overwriting the text 'start' to 'end' and
        keeping the 'text_before' on the launch line.

        'Parent' is the parent snippet instance if any.

        """
        indent = self._INDENT.match(text_before).group(0)
        lines = (self._value + "\n").splitlines()
        ind_util = IndentUtil()

        # Replace leading tabs in the snippet definition via proper indenting
        initial_text = []
        for line_num, line in enumerate(lines):
            if "t" in self._opts:
                tabs = 0
            else:
                tabs = len(self._TABS.match(line).group(0))
            line_ind = ind_util.ntabs_to_proper_indent(tabs)
            if line_num != 0:
                line_ind = indent + line_ind

            result_line = line_ind + line[tabs:]
            if "m" in self._opts:
                result_line = result_line.rstrip()
            initial_text.append(result_line)
        initial_text = "\n".join(initial_text)

        if self._compiled_globals is None:
            self._precompile_globals()
        snippet_instance = SnippetInstance(
            self,
            parent,
            initial_text,
            start,
            end,
            visual_content,
            last_re=self._last_re,
            globals=self._globals,
            context=self._context,
        )
        self.instantiate(snippet_instance, initial_text, indent)
        snippet_instance.replace_initial_text(vim_helper.buf)
        snippet_instance.update_textobjects(vim_helper.buf)
        return snippet_instance<|MERGE_RESOLUTION|>--- conflicted
+++ resolved
@@ -104,11 +104,7 @@
         self._matched = ""
         self._last_re = None
         self._globals = globals
-<<<<<<< HEAD
         self._compiled_globals = None
-=======
->>>>>>> ca21d30c
-        self._location = location
 
         # Make sure that we actually match our trigger in case we are
         # immediately expanded. At this point we don't take into
@@ -188,15 +184,11 @@
         snip = SnippetUtilForAction(locals)
 
         try:
-<<<<<<< HEAD
             if self._compiled_globals is None:
                 self._precompile_globals()
             glob = {"snip": snip, "match": self._last_re}
             exec(self._compiled_globals, glob)
             exec(compiled_code or code, glob)
-=======
-            exec(code, {"snip": snip, "match": self._last_re})
->>>>>>> ca21d30c
         except Exception as e:
             self._make_debug_exception(e, code)
             raise
