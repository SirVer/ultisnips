#!/usr/bin/env python
# encoding: utf-8

"""Parsing of snippet files."""

from collections import defaultdict
import glob
import os

from UltiSnips import vim_helper
from UltiSnips.snippet.definition import UltiSnipsSnippetDefinition
from UltiSnips.snippet.source.file.base import SnippetFileSource
from UltiSnips.snippet.source.file.common import handle_extends, \
    handle_action, handle_context
from UltiSnips.text import LineIterator, head_tail


def find_snippet_files(ft, directory):
    """Returns all matching snippet files for 'ft' in 'directory'."""
    patterns = ['%s.snippets', '%s_*.snippets', os.path.join('%s', '*')]
    ret = set()
    directory = os.path.expanduser(directory)
    for pattern in patterns:
        for fn in glob.glob(os.path.join(directory, pattern % ft)):
            ret.add(os.path.realpath(fn))
    return ret

def _find_all_snippet_directories():
    """Returns a list of the absolute path of all snippet directories to
    search."""

    if vim_helper.eval("exists('b:UltiSnipsSnippetDirectories')") == '1':
        snippet_dirs = vim_helper.eval('b:UltiSnipsSnippetDirectories')
    else:
<<<<<<< HEAD
        snippet_dirs = _vim.eval('g:UltiSnipsSnippetDirectories')

    # We need to call expanduser() on these incase we hit the early return condition. If we don't, then this method won't work with paths that contain "~".
    for i in range(0, len(snippet_dirs)):
        snippet_dirs[i] = os.path.expanduser(snippet_dirs[i])

=======
        snippet_dirs = vim_helper.eval('g:UltiSnipsSnippetDirectories')
>>>>>>> 1be02679
    if len(snippet_dirs) == 1 and os.path.isabs(snippet_dirs[0]):
        return snippet_dirs

    all_dirs = []
    check_dirs = vim_helper.eval('&runtimepath').split(',')
    for rtp in check_dirs:
        for snippet_dir in snippet_dirs:
            if snippet_dir == 'snippets':
                raise RuntimeError(
                    "You have 'snippets' in UltiSnipsSnippetDirectories. This "
                    'directory is reserved for snipMate snippets. Use another '
                    'directory for UltiSnips snippets.')
            pth = os.path.realpath(os.path.expanduser(
                os.path.join(rtp, snippet_dir)))
            if os.path.isdir(pth):
                all_dirs.append(pth)
    return all_dirs


def find_all_snippet_files(ft):
    """Returns all snippet files matching 'ft' in the given runtime path
    directory."""
    patterns = ['%s.snippets', '%s_*.snippets', os.path.join('%s', '*')]
    ret = set()
    for directory in _find_all_snippet_directories():
        for pattern in patterns:
            for fn in glob.glob(os.path.join(directory, pattern % ft)):
                ret.add(fn)
    return ret


def _handle_snippet_or_global(
    filename, line, lines, python_globals, priority, pre_expand, context
):
    """Parses the snippet that begins at the current line."""
    start_line_index = lines.line_index
    descr = ''
    opts = ''

    # Ensure this is a snippet
    snip = line.split()[0]

    # Get and strip options if they exist
    remain = line[len(snip):].strip()
    words = remain.split()

    if len(words) > 2:
        # second to last word ends with a quote
        if '"' not in words[-1] and words[-2][-1] == '"':
            opts = words[-1]
            remain = remain[:-len(opts) - 1].rstrip()

    if 'e' in opts and not context:
        left = remain[:-1].rfind('"')
        if left != -1 and left != 0:
            context, remain = remain[left:].strip('"'), remain[:left]

    # Get and strip description if it exists
    remain = remain.strip()
    if len(remain.split()) > 1 and remain[-1] == '"':
        left = remain[:-1].rfind('"')
        if left != -1 and left != 0:
            descr, remain = remain[left:], remain[:left]

    # The rest is the trigger
    trig = remain.strip()
    if len(trig.split()) > 1 or 'r' in opts:
        if trig[0] != trig[-1]:
            return 'error', ("Invalid multiword trigger: '%s'" % trig,
                             lines.line_index)
        trig = trig[1:-1]
    end = 'end' + snip
    content = ''

    found_end = False
    for line in lines:
        if line.rstrip() == end:
            content = content[:-1]  # Chomp the last newline
            found_end = True
            break
        content += line

    if not found_end:
        return 'error', ("Missing 'endsnippet' for %r" %
                         trig, lines.line_index)

    if snip == 'global':
        python_globals[trig].append(content)
    elif snip == 'snippet':
        definition = UltiSnipsSnippetDefinition(
            priority, trig, content,
            descr, opts, python_globals,
            '%s:%i' % (filename, start_line_index),
            context, pre_expand)
        return 'snippet', (definition,)
    else:
        return 'error', ("Invalid snippet type: '%s'" % snip, lines.line_index)


def _parse_snippets_file(data, filename):
    """Parse 'data' assuming it is a snippet file.

    Yields events in the file.

    """

    python_globals = defaultdict(list)
    lines = LineIterator(data)
    current_priority = 0
    actions = {}
    context = None
    for line in lines:
        if not line.strip():
            continue

        head, tail = head_tail(line)
        if head in ('snippet', 'global'):
            snippet = _handle_snippet_or_global(
                filename, line, lines,
                python_globals,
                current_priority,
                actions,
                context
            )

            actions = {}
            context = None
            if snippet is not None:
                yield snippet
        elif head == 'extends':
            yield handle_extends(tail, lines.line_index)
        elif head == 'clearsnippets':
            yield 'clearsnippets', (current_priority, tail.split())
        elif head == 'context':
            head, context, = handle_context(tail, lines.line_index)
            if head == 'error':
                yield (head, tail)
        elif head == 'priority':
            try:
                current_priority = int(tail.split()[0])
            except (ValueError, IndexError):
                yield 'error', ('Invalid priority %r' % tail, lines.line_index)
        elif head in ['pre_expand', 'post_expand', 'post_jump']:
            head, tail = handle_action(head, tail, lines.line_index)
            if head == 'error':
                yield (head, tail)
            else:
                actions[head], = tail
        elif head and not head.startswith('#'):
            yield 'error', ('Invalid line %r' % line.rstrip(), lines.line_index)


class UltiSnipsFileSource(SnippetFileSource):

    """Manages all snippets definitions found in rtp for ultisnips."""

    def _get_all_snippet_files_for(self, ft):
        return find_all_snippet_files(ft)

    def _parse_snippet_file(self, filedata, filename):
        for event, data in _parse_snippets_file(filedata, filename):
            yield event, data<|MERGE_RESOLUTION|>--- conflicted
+++ resolved
@@ -32,16 +32,12 @@
     if vim_helper.eval("exists('b:UltiSnipsSnippetDirectories')") == '1':
         snippet_dirs = vim_helper.eval('b:UltiSnipsSnippetDirectories')
     else:
-<<<<<<< HEAD
-        snippet_dirs = _vim.eval('g:UltiSnipsSnippetDirectories')
+        snippet_dirs = vim_helper.eval('g:UltiSnipsSnippetDirectories')
 
     # We need to call expanduser() on these incase we hit the early return condition. If we don't, then this method won't work with paths that contain "~".
     for i in range(0, len(snippet_dirs)):
         snippet_dirs[i] = os.path.expanduser(snippet_dirs[i])
 
-=======
-        snippet_dirs = vim_helper.eval('g:UltiSnipsSnippetDirectories')
->>>>>>> 1be02679
     if len(snippet_dirs) == 1 and os.path.isabs(snippet_dirs[0]):
         return snippet_dirs
 
