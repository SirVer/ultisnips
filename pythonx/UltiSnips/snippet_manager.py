#!/usr/bin/env python
# encoding: utf-8

"""Contains the SnippetManager facade used by all Vim Functions."""

from collections import defaultdict
from functools import wraps
import os
import platform
import traceback
import sys
import vim
from enum import Enum
import re
from contextlib import contextmanager

from UltiSnips import vim_helper
from UltiSnips import err_to_scratch_buffer
from UltiSnips.diff import diff, guess_edit
from UltiSnips.compatibility import as_unicode
from UltiSnips.position import Position, JumpDirection
from UltiSnips.snippet.definition import UltiSnipsSnippetDefinition
from UltiSnips.snippet.source import (
    UltiSnipsFileSource,
    SnipMateFileSource,
    find_all_snippet_files,
    find_snippet_files,
    AddedSnippetsSource,
)
from UltiSnips.text import escape
from UltiSnips.vim_state import VimState, VisualContentPreserver
from UltiSnips.buffer_proxy import use_proxy_buffer, suspend_proxy_edits


class IgnoreMovements(Enum):
    yes = 1
    no = 2


def _ask_user(a, formatted):
    """Asks the user using inputlist() and returns the selected element or
    None."""
    try:
        rv = vim_helper.eval("inputlist(%s)" % vim_helper.escape(formatted))
        if rv is None or rv == "0":
            return None
        rv = int(rv)
        if rv > len(a):
            rv = len(a)
        return a[rv - 1]
    except vim_helper.error:
        # Likely "invalid expression", but might be translated. We have no way
        # of knowing the exact error, therefore, we ignore all errors silently.
        return None
    except KeyboardInterrupt:
        return None


def _ask_snippets(snippets):
    """Given a list of snippets, ask the user which one they want to use, and
    return it."""
    display = [
        as_unicode("%i: %s (%s)")
        % (i + 1, escape(s.description, "\\"), escape(s.location, "\\"))
        for i, s in enumerate(snippets)
    ]
    return _ask_user(snippets, display)


# TODO(sirver): This class is still too long. It should only contain public
# facing methods, most of the private methods should be moved outside of it.
class SnippetManager(object):

    """The main entry point for all UltiSnips functionality.

    All Vim functions call methods in this class.

    """

    def __init__(self, expand_trigger, forward_trigger, backward_trigger):
        self.expand_trigger = expand_trigger
        self.forward_trigger = forward_trigger
        self.backward_trigger = backward_trigger
        self._inner_state_up = False
        self._supertab_keys = None

        self._active_snippets = []
        self._added_buffer_filetypes = defaultdict(lambda: [])

        self._vstate = VimState()
        self._visual_content = VisualContentPreserver()

        self._snippet_sources = []

        self._snip_expanded_in_action = False
        self._inside_action = False

        self._last_change = ("", 0)

        self._added_snippets_source = AddedSnippetsSource()
        self.register_snippet_source("ultisnips_files", UltiSnipsFileSource())
        self.register_snippet_source("added", self._added_snippets_source)

        enable_snipmate = "1"
        if vim_helper.eval("exists('g:UltiSnipsEnableSnipMate')") == "1":
            enable_snipmate = vim_helper.eval("g:UltiSnipsEnableSnipMate")
        if enable_snipmate == "1":
            self.register_snippet_source("snipmate_files", SnipMateFileSource())

        self._should_reset_visual = False

        self._reinit()

    @err_to_scratch_buffer.wrap
    def jump_forwards(self):
        """Jumps to the next tabstop."""
        vim_helper.command("let g:ulti_jump_forwards_res = 1")
        vim_helper.command("let &undolevels = &undolevels")
<<<<<<< HEAD
        if not self._jump(backwards=False, update_text_objects=True):
=======
        if not self._jump(JumpDirection.forward, IgnoreMovements.no):
>>>>>>> 38b377ae
            vim_helper.command("let g:ulti_jump_forwards_res = 0")
            return self._handle_failure(self.forward_trigger)

    @err_to_scratch_buffer.wrap
    def jump_backwards(self):
        """Jumps to the previous tabstop."""
        vim_helper.command("let g:ulti_jump_backwards_res = 1")
        vim_helper.command("let &undolevels = &undolevels")
<<<<<<< HEAD
        if not self._jump(backwards=True, update_text_objects=True):
=======
        if not self._jump(JumpDirection.backward, IgnoreMovements.no):
>>>>>>> 38b377ae
            vim_helper.command("let g:ulti_jump_backwards_res = 0")
            return self._handle_failure(self.backward_trigger)

    @err_to_scratch_buffer.wrap
    def expand(self):
        """Try to expand a snippet at the current position."""
        vim_helper.command("let g:ulti_expand_res = 1")
        if not self._try_expand():
            vim_helper.command("let g:ulti_expand_res = 0")
            self._handle_failure(self.expand_trigger)

    @err_to_scratch_buffer.wrap
    def expand_or_jump(self):
        """This function is used for people who wants to have the same trigger
        for expansion and forward jumping.

        It first tries to expand a snippet, if this fails, it tries to
        jump forward.

        """
        vim_helper.command("let g:ulti_expand_or_jump_res = 1")
        rv = self._try_expand()
        if not rv:
            vim_helper.command("let g:ulti_expand_or_jump_res = 2")
<<<<<<< HEAD
            rv = self._jump(backwards=False, update_text_objects=True)
=======
            rv = self._jump(JumpDirection.forward, IgnoreMovements.no)
>>>>>>> 38b377ae
        if not rv:
            vim_helper.command("let g:ulti_expand_or_jump_res = 0")
            self._handle_failure(self.expand_trigger)

    @err_to_scratch_buffer.wrap
    def snippets_in_current_scope(self, searchAll):
        """Returns the snippets that could be expanded to Vim as a global
        variable."""
        before = "" if searchAll else vim_helper.buf.line_till_cursor
        snippets = self._snips(before, True)

        # Sort snippets alphabetically
        snippets.sort(key=lambda x: x.trigger)
        for snip in snippets:
            description = snip.description[
                snip.description.find(snip.trigger) + len(snip.trigger) + 2 :
            ]

            location = snip.location if snip.location else ""

            key = as_unicode(snip.trigger)
            description = as_unicode(description)

            # remove surrounding "" or '' in snippet description if it exists
            if len(description) > 2:
                if description[0] == description[-1] and description[0] in "'\"":
                    description = description[1:-1]

            vim_helper.command(
                as_unicode("let g:current_ulti_dict['{key}'] = '{val}'").format(
                    key=key.replace("'", "''"), val=description.replace("'", "''")
                )
            )

            if searchAll:
                vim_helper.command(
                    as_unicode(
                        (
                            "let g:current_ulti_dict_info['{key}'] = {{"
                            "'description': '{description}',"
                            "'location': '{location}',"
                            "}}"
                        )
                    ).format(
                        key=key.replace("'", "''"),
                        location=location.replace("'", "''"),
                        description=description.replace("'", "''"),
                    )
                )

    @err_to_scratch_buffer.wrap
    def list_snippets(self):
        """Shows the snippets that could be expanded to the User and let her
        select one."""
        before = vim_helper.buf.line_till_cursor
        snippets = self._snips(before, True)

        if len(snippets) == 0:
            self._handle_failure(self.backward_trigger)
            return True

        # Sort snippets alphabetically
        snippets.sort(key=lambda x: x.trigger)

        if not snippets:
            return True

        snippet = _ask_snippets(snippets)
        if not snippet:
            return True

        self._do_snippet(snippet, before)

        return True

    @err_to_scratch_buffer.wrap
    def add_snippet(
        self,
        trigger,
        value,
        description,
        options,
        ft="all",
        priority=0,
        context=None,
        actions={},
    ):
        """Add a snippet to the list of known snippets of the given 'ft'."""
        self._added_snippets_source.add_snippet(
            ft,
            UltiSnipsSnippetDefinition(
                priority,
                trigger,
                value,
                description,
                options,
                {},
                "added",
                context,
                actions,
            ),
        )

    @err_to_scratch_buffer.wrap
    def expand_anon(
        self, value, trigger="", description="", options="", context=None, actions={}
    ):
        """Expand an anonymous snippet right here."""
        before = vim_helper.buf.line_till_cursor
        snip = UltiSnipsSnippetDefinition(
            0, trigger, value, description, options, {}, "", context, actions
        )

        if not trigger or snip.matches(before, self._visual_content):
            self._do_snippet(snip, before)
            return True
        else:
            return False

    def register_snippet_source(self, name, snippet_source):
        """Registers a new 'snippet_source' with the given 'name'.

        The given class must be an instance of SnippetSource. This
        source will be queried for snippets.

        """
        self._snippet_sources.append((name, snippet_source))

    def unregister_snippet_source(self, name):
        """Unregister the source with the given 'name'.

        Does nothing if it is not registered.

        """
        for index, (source_name, _) in enumerate(self._snippet_sources):
            if name == source_name:
                self._snippet_sources = (
                    self._snippet_sources[:index] + self._snippet_sources[index + 1 :]
                )
                break

    def get_buffer_filetypes(self):
        return (
            self._added_buffer_filetypes[vim_helper.buf.number]
            + vim_helper.buf.filetypes
            + ["all"]
        )

    def add_buffer_filetypes(self, ft):
        buf_fts = self._added_buffer_filetypes[vim_helper.buf.number]
        idx = -1
        for ft in ft.split("."):
            ft = ft.strip()
            if not ft:
                continue
            try:
                idx = buf_fts.index(ft)
            except ValueError:
                self._added_buffer_filetypes[vim_helper.buf.number].insert(idx + 1, ft)
                idx += 1

    @err_to_scratch_buffer.wrap
    def _cursor_moved(self):
        """Called whenever the cursor moved."""
        self._vstate.remember_position()
        if vim_helper.eval("mode()") not in "in":
            return

        if self._ignore_movements:
            self._ignore_movements = False
            return

        if self._active_snippets:
            cstart = self._active_snippets[0].start.line
            cend = (
                self._active_snippets[0].end.line + self._vstate.diff_in_buffer_length
            )
            ct = vim_helper.buf[cstart : cend + 1]
            lt = self._vstate.remembered_buffer
            pos = vim_helper.buf.cursor

            lt_span = [0, len(lt)]
            ct_span = [0, len(ct)]
            initial_line = cstart

            # Cut down on lines searched for changes. Start from behind and
            # remove all equal lines. Then do the same from the front.
            if lt and ct:
                while (
                    lt[lt_span[1] - 1] == ct[ct_span[1] - 1]
                    and self._vstate.ppos.line < initial_line + lt_span[1] - 1
                    and pos.line < initial_line + ct_span[1] - 1
                    and (lt_span[0] < lt_span[1])
                    and (ct_span[0] < ct_span[1])
                ):
                    ct_span[1] -= 1
                    lt_span[1] -= 1
                while (
                    lt_span[0] < lt_span[1]
                    and ct_span[0] < ct_span[1]
                    and lt[lt_span[0]] == ct[ct_span[0]]
                    and self._vstate.ppos.line >= initial_line
                    and pos.line >= initial_line
                ):
                    ct_span[0] += 1
                    lt_span[0] += 1
                    initial_line += 1
            ct_span[0] = max(0, ct_span[0] - 1)
            lt_span[0] = max(0, lt_span[0] - 1)
            initial_line = max(cstart, initial_line - 1)

            lt = lt[lt_span[0] : lt_span[1]]
            ct = ct[ct_span[0] : ct_span[1]]

            try:
                rv, es = guess_edit(initial_line, lt, ct, self._vstate)
                if not rv:
                    lt = "\n".join(lt)
                    ct = "\n".join(ct)
                    es = diff(lt, ct, initial_line)
                self._active_snippets[0].replay_user_edits(es, self._ctab)
            except IndexError:
                # Rather do nothing than throwing an error. It will be correct
                # most of the time
                pass

        self._check_if_still_inside_snippet()
        if self._active_snippets:
            self._active_snippets[0].update_textobjects(vim_helper.buf)
            self._vstate.remember_buffer(self._active_snippets[0])

    def _setup_inner_state(self):
        """Map keys and create autocommands that should only be defined when a
        snippet is active."""
        if self._inner_state_up:
            return
        if self.expand_trigger != self.forward_trigger:
            vim_helper.command(
                "inoremap <buffer><nowait><silent> "
                + self.forward_trigger
                + " <C-R>=UltiSnips#JumpForwards()<cr>"
            )
            vim_helper.command(
                "snoremap <buffer><nowait><silent> "
                + self.forward_trigger
                + " <Esc>:call UltiSnips#JumpForwards()<cr>"
            )
        vim_helper.command(
            "inoremap <buffer><nowait><silent> "
            + self.backward_trigger
            + " <C-R>=UltiSnips#JumpBackwards()<cr>"
        )
        vim_helper.command(
            "snoremap <buffer><nowait><silent> "
            + self.backward_trigger
            + " <Esc>:call UltiSnips#JumpBackwards()<cr>"
        )

        # Setup the autogroups.
        vim_helper.command("augroup UltiSnips")
        vim_helper.command("autocmd!")
        vim_helper.command("autocmd CursorMovedI * call UltiSnips#CursorMoved()")
        vim_helper.command("autocmd CursorMoved * call UltiSnips#CursorMoved()")

        vim_helper.command("autocmd InsertLeave * call UltiSnips#LeavingInsertMode()")

        vim_helper.command("autocmd BufEnter * call UltiSnips#LeavingBuffer()")
        vim_helper.command("autocmd CmdwinEnter * call UltiSnips#LeavingBuffer()")
        vim_helper.command("autocmd CmdwinLeave * call UltiSnips#LeavingBuffer()")

        # Also exit the snippet when we enter a unite complete buffer.
        vim_helper.command("autocmd Filetype unite call UltiSnips#LeavingBuffer()")

        vim_helper.command("augroup END")

        vim_helper.command(
            "silent doautocmd <nomodeline> User UltiSnipsEnterFirstSnippet"
        )
        self._inner_state_up = True

    def _teardown_inner_state(self):
        """Reverse _setup_inner_state."""
        if not self._inner_state_up:
            return
        try:
            vim_helper.command(
                "silent doautocmd <nomodeline> User UltiSnipsExitLastSnippet"
            )
            if self.expand_trigger != self.forward_trigger:
                vim_helper.command("iunmap <buffer> %s" % self.forward_trigger)
                vim_helper.command("sunmap <buffer> %s" % self.forward_trigger)
            vim_helper.command("iunmap <buffer> %s" % self.backward_trigger)
            vim_helper.command("sunmap <buffer> %s" % self.backward_trigger)
            vim_helper.command("augroup UltiSnips")
            vim_helper.command("autocmd!")
            vim_helper.command("augroup END")
            self._inner_state_up = False
        except vim_helper.error:
            # This happens when a preview window was opened. This issues
            # CursorMoved, but not BufLeave. We have no way to unmap, until we
            # are back in our buffer
            pass

    @err_to_scratch_buffer.wrap
    def _save_last_visual_selection(self):
        """This is called when the expand trigger is pressed in visual mode.
        Our job is to remember everything between '< and '> and pass it on to.

        ${VISUAL} in case it will be needed.

        """
        self._visual_content.conserve()

    def _leaving_buffer(self):
        """Called when the user switches tabs/windows/buffers.

        It basically means that all snippets must be properly
        terminated.

        """
        while len(self._active_snippets):
            self._current_snippet_is_done()
        self._reinit()

    def _reinit(self):
        """Resets transient state."""
        self._ctab = None
        self._ignore_movements = False

    def _check_if_still_inside_snippet(self):
        """Checks if the cursor is outside of the current snippet."""
        if self._current_snippet and (
            not self._current_snippet.start
            <= vim_helper.buf.cursor
            <= self._current_snippet.end
        ):
            self._current_snippet_is_done()
            self._reinit()
            self._check_if_still_inside_snippet()

    def _current_snippet_is_done(self):
        """The current snippet should be terminated."""
        self._active_snippets.pop()
        if not self._active_snippets:
            self._teardown_inner_state()

<<<<<<< HEAD
    def _jump(self, backwards, update_text_objects):
        """Helper method that does the actual jump."""
        if update_text_objects:
=======
    def _jump(self, jump_direction, ignore_movements):
        """Helper method that does the actual jump."""
        if ignore_movements == IgnoreMovements.no:
>>>>>>> 38b377ae
            self._should_reset_visual = False
            self._cursor_moved()

        # we need to set 'onemore' there, because of limitations of the vim
        # API regarding cursor movements; without that test
        # 'CanExpandAnonSnippetInJumpActionWhileSelected' will fail
        with vim_helper.option_set_to("ve", "onemore"):
            jumped = False

            # We need to remember current snippets stack here because of
            # post-jump action on the last tabstop should be able to access
            # snippet instance which is ended just now.
            stack_for_post_jump = self._active_snippets[:]

            # If next tab has length 1 and the distance between itself and
            # self._ctab is 1 then there is 1 less CursorMove events.  We
            # cannot ignore next movement in such case.
            ntab_short_and_near = False

            if self._current_snippet:
                snippet_for_action = self._current_snippet
            elif stack_for_post_jump:
                snippet_for_action = stack_for_post_jump[-1]
            else:
                snippet_for_action = None

            if self._current_snippet:
                ntab = self._current_snippet.select_next_tab(jump_direction)
                if ntab:
                    if self._current_snippet.snippet.has_option("s"):
                        lineno = vim_helper.buf.cursor.line
                        vim_helper.buf[lineno] = vim_helper.buf[lineno].rstrip()
                    vim_helper.select(ntab.start, ntab.end)
                    jumped = True
                    if (
                        self._ctab is not None
                        and ntab.start - self._ctab.end == Position(0, 1)
                        and ntab.end - ntab.start == Position(0, 1)
                    ):
                        ntab_short_and_near = True

                    self._ctab = ntab

                    # Run interpolations again to update new placeholder
                    # values, binded to currently newly jumped placeholder.
                    self._visual_content.conserve_placeholder(self._ctab)
                    self._current_snippet.current_placeholder = (
                        self._visual_content.placeholder
                    )
                    self._should_reset_visual = False
                    self._active_snippets[0].update_textobjects(vim_helper.buf)
                    # Open any folds this might have created
                    vim_helper.command("normal! zv")
                    self._vstate.remember_buffer(self._active_snippets[0])

                    if ntab.number == 0 and self._active_snippets:
                        self._current_snippet_is_done()
                else:
                    # This really shouldn't happen, because a snippet should
                    # have been popped when its final tabstop was used.
                    # Cleanup by removing current snippet and recursing.
                    self._current_snippet_is_done()
<<<<<<< HEAD
                    jumped = self._jump(backwards, update_text_objects)
=======
                    jumped = self._jump(jump_direction, IgnoreMovements.no)
>>>>>>> 38b377ae

            if jumped:
                if self._ctab:
                    self._vstate.remember_position()
                    self._vstate.remember_unnamed_register(self._ctab.current_text)
                if not ntab_short_and_near:
                    self._ignore_movements = True

            if len(stack_for_post_jump) > 0 and ntab is not None:
                with use_proxy_buffer(stack_for_post_jump, self._vstate):
                    snippet_for_action.snippet.do_post_jump(
                        ntab.number,
                        -1 if jump_direction == JumpDirection.backward else 1,
                        stack_for_post_jump,
                        snippet_for_action,
                    )

        return jumped

    def _leaving_insert_mode(self):
        """Called whenever we leave the insert mode."""
        self._vstate.restore_unnamed_register()

    def _handle_failure(self, trigger):
        """Mainly make sure that we play well with SuperTab."""
        if trigger.lower() == "<tab>":
            feedkey = "\\" + trigger
        elif trigger.lower() == "<s-tab>":
            feedkey = "\\" + trigger
        else:
            feedkey = None
        mode = "n"
        if not self._supertab_keys:
            if vim_helper.eval("exists('g:SuperTabMappingForward')") != "0":
                self._supertab_keys = (
                    vim_helper.eval("g:SuperTabMappingForward"),
                    vim_helper.eval("g:SuperTabMappingBackward"),
                )
            else:
                self._supertab_keys = ["", ""]

        for idx, sttrig in enumerate(self._supertab_keys):
            if trigger.lower() == sttrig.lower():
                if idx == 0:
                    feedkey = r"\<Plug>SuperTabForward"
                    mode = "n"
                elif idx == 1:
                    feedkey = r"\<Plug>SuperTabBackward"
                    mode = "p"
                # Use remap mode so SuperTab mappings will be invoked.
                break

        if (
            feedkey == r"\<Plug>SuperTabForward"
            or feedkey == r"\<Plug>SuperTabBackward"
        ):
            vim_helper.command("return SuperTab(%s)" % vim_helper.escape(mode))
        elif feedkey:
            vim_helper.command("return %s" % vim_helper.escape(feedkey))

    def _snips(self, before, partial, autotrigger_only=False):
        """Returns all the snippets for the given text before the cursor.

        If partial is True, then get also return partial matches.

        """
        filetypes = self.get_buffer_filetypes()[::-1]
        matching_snippets = defaultdict(list)
        clear_priority = None
        cleared = {}
        for _, source in self._snippet_sources:
            source.ensure(filetypes)

        # Collect cleared information from sources.
        for _, source in self._snippet_sources:
            sclear_priority = source.get_clear_priority(filetypes)
            if sclear_priority is not None and (
                clear_priority is None or sclear_priority > clear_priority
            ):
                clear_priority = sclear_priority
            for key, value in source.get_cleared(filetypes).items():
                if key not in cleared or value > cleared[key]:
                    cleared[key] = value

        for _, source in self._snippet_sources:
            possible_snippets = source.get_snippets(
                filetypes, before, partial, autotrigger_only, self._visual_content
            )

            for snippet in possible_snippets:
                if (clear_priority is None or snippet.priority > clear_priority) and (
                    snippet.trigger not in cleared
                    or snippet.priority > cleared[snippet.trigger]
                ):
                    matching_snippets[snippet.trigger].append(snippet)
        if not matching_snippets:
            return []

        # Now filter duplicates and only keep the one with the highest
        # priority.
        snippets = []
        for snippets_with_trigger in matching_snippets.values():
            highest_priority = max(s.priority for s in snippets_with_trigger)
            snippets.extend(
                s for s in snippets_with_trigger if s.priority == highest_priority
            )

        # For partial matches we are done, but if we want to expand a snippet,
        # we have to go over them again and only keep those with the maximum
        # priority.
        if partial:
            return snippets

        highest_priority = max(s.priority for s in snippets)
        return [s for s in snippets if s.priority == highest_priority]

    def _do_snippet(self, snippet, before):
        """Expands the given snippet, and handles everything that needs to be
        done with it."""
        self._setup_inner_state()

        self._snip_expanded_in_action = False

        # Adjust before, maybe the trigger is not the complete word
        text_before = before
        if snippet.matched:
            text_before = before[: -len(snippet.matched)]

        with use_proxy_buffer(self._active_snippets, self._vstate):
            with self._action_context():
                cursor_set_in_action = snippet.do_pre_expand(
                    self._visual_content.text, self._active_snippets
                )

        if cursor_set_in_action:
            text_before = vim_helper.buf.line_till_cursor
            before = vim_helper.buf.line_till_cursor

        with suspend_proxy_edits():
            start = Position(vim_helper.buf.cursor.line, len(text_before))
            end = Position(vim_helper.buf.cursor.line, len(before))
            parent = None
            if self._current_snippet:
                # If cursor is set in pre-action, then action was modified
                # cursor line, in that case we do not need to do any edits, it
                # can break snippet
                if not cursor_set_in_action:
                    # It could be that our trigger contains the content of
                    # TextObjects in our containing snippet. If this is indeed
                    # the case, we have to make sure that those are properly
                    # killed. We do this by pretending that the user deleted
                    # and retyped the text that our trigger matched.
                    edit_actions = [
                        ("D", start.line, start.col, snippet.matched),
                        ("I", start.line, start.col, snippet.matched),
                    ]
                    self._active_snippets[0].replay_user_edits(edit_actions)
                parent = self._current_snippet.find_parent_for_new_to(start)
            snippet_instance = snippet.launch(
                text_before, self._visual_content, parent, start, end
            )
            # Open any folds this might have created
            vim_helper.command("normal! zv")

            self._visual_content.reset()
            self._active_snippets.append(snippet_instance)

            with use_proxy_buffer(self._active_snippets, self._vstate):
                with self._action_context():
                    snippet.do_post_expand(
                        snippet_instance._start,
                        snippet_instance._end,
                        self._active_snippets,
                    )

            self._vstate.remember_buffer(self._active_snippets[0])

            if not self._snip_expanded_in_action:
<<<<<<< HEAD
                self._jump(backwards=False, update_text_objects=False)
            elif self._current_snippet.current_text != "":
                self._jump(backwards=False, update_text_objects=False)
=======
                self._jump(JumpDirection.forward, IgnoreMovements.yes)
            elif self._current_snippet.current_text != "":
                self._jump(JumpDirection.forward, IgnoreMovements.yes)
>>>>>>> 38b377ae
            else:
                self._current_snippet_is_done()

            if self._inside_action:
                self._snip_expanded_in_action = True

    def _try_expand(self, autotrigger_only=False):
        """Try to expand a snippet in the current place."""
        before = vim_helper.buf.line_till_cursor
        snippets = self._snips(before, False, autotrigger_only)
        if snippets:
            # prefer snippets with context if any
            snippets_with_context = [s for s in snippets if s.context]
            if snippets_with_context:
                snippets = snippets_with_context
        if not snippets:
            # No snippet found
            return False
        vim_helper.command("let &undolevels = &undolevels")
        if len(snippets) == 1:
            snippet = snippets[0]
        else:
            snippet = _ask_snippets(snippets)
            if not snippet:
                return True
        self._do_snippet(snippet, before)
        vim_helper.command("let &undolevels = &undolevels")
        return True

    @property
    def _current_snippet(self):
        """The current snippet or None."""
        if not len(self._active_snippets):
            return None
        return self._active_snippets[-1]

    def _file_to_edit(self, requested_ft, bang):
        """Returns a file to be edited for the given requested_ft.

        If 'bang' is
        empty only private files in g:UltiSnipsSnippetsDir are considered,
        otherwise all files are considered and the user gets to choose.
        """
        snippet_dir = ""
        if vim_helper.eval("exists('g:UltiSnipsSnippetsDir')") == "1":
            dir = vim_helper.eval("g:UltiSnipsSnippetsDir")
            file = self._get_file_to_edit(dir, requested_ft, bang)
            if file:
                return file
            snippet_dir = dir

        if vim_helper.eval("exists('g:UltiSnipsSnippetDirectories')") == "1":
            dirs = vim_helper.eval("g:UltiSnipsSnippetDirectories")
            for dir in dirs:
                file = self._get_file_to_edit(dir, requested_ft, bang)
                if file:
                    return file
                if not snippet_dir:
                    snippet_dir = dir

        home = vim_helper.eval("$HOME")
        if platform.system() == "Windows":
            dir = os.path.join(home, "vimfiles", "UltiSnips")
            file = self._get_file_to_edit(dir, requested_ft, bang)
            if file:
                return file
            if not snippet_dir:
                snippet_dir = dir

        if vim_helper.eval("has('nvim')") == "1":
            xdg_home_config = vim_helper.eval("$XDG_CONFIG_HOME") or os.path.join(
                home, ".config"
            )
            dir = os.path.join(xdg_home_config, "nvim", "UltiSnips")
            file = self._get_file_to_edit(dir, requested_ft, bang)
            if file:
                return file
            if not snippet_dir:
                snippet_dir = dir

        dir = os.path.join(home, ".vim", "UltiSnips")
        file = self._get_file_to_edit(dir, requested_ft, bang)
        if file:
            return file
        if not snippet_dir:
            snippet_dir = dir

        return self._get_file_to_edit(snippet_dir, requested_ft, bang, True)

    def _get_file_to_edit(
        self, snippet_dir, requested_ft, bang, allow_empty=False
    ):  # pylint: disable=no-self-use
        potentials = set()
        filetypes = []
        if requested_ft:
            filetypes.append(requested_ft)
        else:
            if bang:
                filetypes.extend(self.get_buffer_filetypes())
            else:
                filetypes.append(self.get_buffer_filetypes()[0])

        for ft in filetypes:
            potentials.update(find_snippet_files(ft, snippet_dir))
            potentials.add(os.path.join(snippet_dir, ft + ".snippets"))
            if bang:
                potentials.update(find_all_snippet_files(ft))

        potentials = set(os.path.realpath(os.path.expanduser(p)) for p in potentials)

        if len(potentials) > 1:
            files = sorted(potentials)
            formatted = [
                as_unicode("%i: %s") % (i, escape(fn, "\\"))
                for i, fn in enumerate(files, 1)
            ]
            file_to_edit = _ask_user(files, formatted)
            if file_to_edit is None:
                return ""
        else:
            file_to_edit = potentials.pop()

        if not allow_empty and not os.path.exists(file_to_edit):
            return ""

        dirname = os.path.dirname(file_to_edit)
        if not os.path.exists(dirname):
            os.makedirs(dirname)

        return file_to_edit

    @contextmanager
    def _action_context(self):
        try:
            old_flag = self._inside_action
            self._inside_action = True
            yield
        finally:
            self._inside_action = old_flag

    @err_to_scratch_buffer.wrap
    def _track_change(self):
        try:
            inserted_char = vim_helper.as_unicode(vim_helper.eval("v:char"))
        except UnicodeDecodeError:
            return

        if sys.version_info >= (3, 0):
            if isinstance(inserted_char, bytes):
                return
        else:
            if not isinstance(inserted_char, unicode):
                return

        try:
            if inserted_char == "":
                before = vim_helper.buf.line_till_cursor

                if (
                    before
                    and before[-1] == self._last_change[0]
                    or self._last_change[1] != vim.current.window.cursor[0]
                ):
                    self._try_expand(autotrigger_only=True)
        finally:
            self._last_change = (inserted_char, vim.current.window.cursor[0])

        if self._should_reset_visual and self._visual_content.mode == "":
            self._visual_content.reset()

        self._should_reset_visual = True

    @err_to_scratch_buffer.wrap
    def _refresh_snippets(self):
        for _, source in self._snippet_sources:
            source.refresh()


UltiSnips_Manager = SnippetManager(  # pylint:disable=invalid-name
    vim.eval("g:UltiSnipsExpandTrigger"),
    vim.eval("g:UltiSnipsJumpForwardTrigger"),
    vim.eval("g:UltiSnipsJumpBackwardTrigger"),
)<|MERGE_RESOLUTION|>--- conflicted
+++ resolved
@@ -116,11 +116,7 @@
         """Jumps to the next tabstop."""
         vim_helper.command("let g:ulti_jump_forwards_res = 1")
         vim_helper.command("let &undolevels = &undolevels")
-<<<<<<< HEAD
-        if not self._jump(backwards=False, update_text_objects=True):
-=======
         if not self._jump(JumpDirection.forward, IgnoreMovements.no):
->>>>>>> 38b377ae
             vim_helper.command("let g:ulti_jump_forwards_res = 0")
             return self._handle_failure(self.forward_trigger)
 
@@ -129,11 +125,7 @@
         """Jumps to the previous tabstop."""
         vim_helper.command("let g:ulti_jump_backwards_res = 1")
         vim_helper.command("let &undolevels = &undolevels")
-<<<<<<< HEAD
-        if not self._jump(backwards=True, update_text_objects=True):
-=======
         if not self._jump(JumpDirection.backward, IgnoreMovements.no):
->>>>>>> 38b377ae
             vim_helper.command("let g:ulti_jump_backwards_res = 0")
             return self._handle_failure(self.backward_trigger)
 
@@ -158,11 +150,7 @@
         rv = self._try_expand()
         if not rv:
             vim_helper.command("let g:ulti_expand_or_jump_res = 2")
-<<<<<<< HEAD
-            rv = self._jump(backwards=False, update_text_objects=True)
-=======
             rv = self._jump(JumpDirection.forward, IgnoreMovements.no)
->>>>>>> 38b377ae
         if not rv:
             vim_helper.command("let g:ulti_expand_or_jump_res = 0")
             self._handle_failure(self.expand_trigger)
@@ -509,15 +497,9 @@
         if not self._active_snippets:
             self._teardown_inner_state()
 
-<<<<<<< HEAD
-    def _jump(self, backwards, update_text_objects):
-        """Helper method that does the actual jump."""
-        if update_text_objects:
-=======
-    def _jump(self, jump_direction, ignore_movements):
+    def _jump(self, jump_direction: JumpDirection, ignore_movements: IgnoreMovements):
         """Helper method that does the actual jump."""
         if ignore_movements == IgnoreMovements.no:
->>>>>>> 38b377ae
             self._should_reset_visual = False
             self._cursor_moved()
 
@@ -580,11 +562,7 @@
                     # have been popped when its final tabstop was used.
                     # Cleanup by removing current snippet and recursing.
                     self._current_snippet_is_done()
-<<<<<<< HEAD
-                    jumped = self._jump(backwards, update_text_objects)
-=======
                     jumped = self._jump(jump_direction, IgnoreMovements.no)
->>>>>>> 38b377ae
 
             if jumped:
                 if self._ctab:
@@ -763,15 +741,9 @@
             self._vstate.remember_buffer(self._active_snippets[0])
 
             if not self._snip_expanded_in_action:
-<<<<<<< HEAD
-                self._jump(backwards=False, update_text_objects=False)
-            elif self._current_snippet.current_text != "":
-                self._jump(backwards=False, update_text_objects=False)
-=======
                 self._jump(JumpDirection.forward, IgnoreMovements.yes)
             elif self._current_snippet.current_text != "":
                 self._jump(JumpDirection.forward, IgnoreMovements.yes)
->>>>>>> 38b377ae
             else:
                 self._current_snippet_is_done()
 
