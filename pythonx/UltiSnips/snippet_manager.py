--- conflicted
+++ resolved
@@ -363,13 +363,8 @@
         vim_helper.command(
             'autocmd InsertLeave * call UltiSnips#LeavingInsertMode()')
 
-<<<<<<< HEAD
-        _vim.command('autocmd BufEnter * call UltiSnips#LeavingBuffer()')
-        _vim.command(
-=======
-        vim_helper.command('autocmd BufLeave * call UltiSnips#LeavingBuffer()')
+        vim_helper.command('autocmd BufEnter * call UltiSnips#LeavingBuffer()')
         vim_helper.command(
->>>>>>> 1be02679
             'autocmd CmdwinEnter * call UltiSnips#LeavingBuffer()')
         vim_helper.command(
             'autocmd CmdwinLeave * call UltiSnips#LeavingBuffer()')
