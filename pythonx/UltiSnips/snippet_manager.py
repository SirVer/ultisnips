#!/usr/bin/env python
# encoding: utf-8

"""Contains the SnippetManager facade used by all Vim Functions."""

from collections import defaultdict
from contextlib import contextmanager
import os
from typing import Set
from pathlib import Path
import vim
<<<<<<< HEAD
from enum import Enum
import re
from contextlib import contextmanager
=======
>>>>>>> dc9d8f5e

from UltiSnips import vim_helper
from UltiSnips import err_to_scratch_buffer
from UltiSnips.debug import *  # NOCOM(#sirver):
from UltiSnips.diff import diff, guess_edit
<<<<<<< HEAD
from UltiSnips.compatibility import as_unicode
=======
>>>>>>> dc9d8f5e
from UltiSnips.position import Position, JumpDirection
from UltiSnips.snippet.definition import UltiSnipsSnippetDefinition
from UltiSnips.snippet.source import (
    AddedSnippetsSource,
    SnipMateFileSource,
    UltiSnipsFileSource,
    find_all_snippet_directories,
    find_all_snippet_files,
    find_snippet_files,
)
from UltiSnips.text import escape
from UltiSnips.vim_state import VimState, VisualContentPreserver
from UltiSnips.buffer_proxy import use_proxy_buffer, suspend_proxy_edits

class IgnoreMovements(Enum):
    yes = 1
    no = 2

def _ask_user(a, formatted):
    """Asks the user using inputlist() and returns the selected element or
    None."""
    try:
        rv = vim_helper.eval("inputlist(%s)" % vim_helper.escape(formatted))
        if rv is None or rv == "0":
            return None
        rv = int(rv)
        if rv > len(a):
            rv = len(a)
        return a[rv - 1]
    except vim_helper.error:
        # Likely "invalid expression", but might be translated. We have no way
        # of knowing the exact error, therefore, we ignore all errors silently.
        return None
    except KeyboardInterrupt:
        return None


def _show_user_warning(msg):
    """Shows a Vim warning message to the user."""
    vim_helper.command("echohl WarningMsg")
    vim_helper.command('echom "%s"' % msg.replace('"', '\\"'))
    vim_helper.command("echohl None")


def _ask_snippets(snippets):
    """Given a list of snippets, ask the user which one they want to use, and
    return it."""
    display = [
        "%i: %s (%s)" % (i + 1, escape(s.description, "\\"), escape(s.location, "\\"))
        for i, s in enumerate(snippets)
    ]
    return _ask_user(snippets, display)


def _select_and_create_file_to_edit(potentials: Set[str]) -> str:
    assert len(potentials) >= 1

    file_to_edit = ""
    if len(potentials) > 1:
        files = sorted(potentials)
        exists = [os.path.exists(f) for f in files]
        formatted = [
            "%s %i: %s" % ("*" if exists else " ", i, escape(fn, "\\"))
            for i, (fn, exists) in enumerate(zip(files, exists), 1)
        ]
        file_to_edit = _ask_user(files, formatted)
        if file_to_edit is None:
            return ""
    else:
        file_to_edit = potentials.pop()

    dirname = os.path.dirname(file_to_edit)
    if not os.path.exists(dirname):
        os.makedirs(dirname)

    return file_to_edit


def _get_potential_snippet_filenames_to_edit(snippet_dir, filetypes):
    potentials = set()
    for ft in filetypes:
        ft_snippets_files = find_snippet_files(ft, snippet_dir)
        potentials.update(ft_snippets_files)
        if not ft_snippets_files:
            # If there is no snippet file yet, we just default to `ft.snippets`.
            potentials.add(os.path.join(snippet_dir, ft + ".snippets"))
    return potentials


# TODO(sirver): This class is still too long. It should only contain public
# facing methods, most of the private methods should be moved outside of it.
class SnippetManager:

    """The main entry point for all UltiSnips functionality.

    All Vim functions call methods in this class.

    """

    def __init__(self, expand_trigger, forward_trigger, backward_trigger):
        self.expand_trigger = expand_trigger
        self.forward_trigger = forward_trigger
        self.backward_trigger = backward_trigger
        self._inner_state_up = False
        self._supertab_keys = None

        self._active_snippets = []
        self._added_buffer_filetypes = defaultdict(lambda: [])

        self._vstate = VimState()
        self._visual_content = VisualContentPreserver()

        self._snippet_sources = []

        self._snip_expanded_in_action = False
        self._inside_action = False

        self._last_change = ("", Position(-1, -1))

        self._last_changed_ticks = defaultdict(int)

        self._added_snippets_source = AddedSnippetsSource()
        self.register_snippet_source("ultisnips_files", UltiSnipsFileSource())
        self.register_snippet_source("added", self._added_snippets_source)

        enable_snipmate = "1"
        if vim_helper.eval("exists('g:UltiSnipsEnableSnipMate')") == "1":
            enable_snipmate = vim_helper.eval("g:UltiSnipsEnableSnipMate")
        if enable_snipmate == "1":
            self.register_snippet_source("snipmate_files", SnipMateFileSource())

        self._should_reset_visual = False

        self._reinit()

    @err_to_scratch_buffer.wrap
    def jump_forwards(self):
        """Jumps to the next tabstop."""
        vim_helper.command("let g:ulti_jump_forwards_res = 1")
        vim_helper.command("let &undolevels = &undolevels")
<<<<<<< HEAD
        if not self._jump(JumpDirection.forward, IgnoreMovements.no):
=======
        if not self._jump(JumpDirection.FORWARD):
>>>>>>> dc9d8f5e
            vim_helper.command("let g:ulti_jump_forwards_res = 0")
            return self._handle_failure(self.forward_trigger)
        return None

    @err_to_scratch_buffer.wrap
    def jump_backwards(self):
        """Jumps to the previous tabstop."""
        vim_helper.command("let g:ulti_jump_backwards_res = 1")
        vim_helper.command("let &undolevels = &undolevels")
<<<<<<< HEAD
        if not self._jump(JumpDirection.backward, IgnoreMovements.no):
=======
        if not self._jump(JumpDirection.BACKWARD):
>>>>>>> dc9d8f5e
            vim_helper.command("let g:ulti_jump_backwards_res = 0")
            return self._handle_failure(self.backward_trigger)
        return None

    @err_to_scratch_buffer.wrap
    def expand(self):
        """Try to expand a snippet at the current position."""
        vim_helper.command("let g:ulti_expand_res = 1")
        if not self._try_expand():
            vim_helper.command("let g:ulti_expand_res = 0")
            self._handle_failure(self.expand_trigger)

    @err_to_scratch_buffer.wrap
    def expand_or_jump(self):
        """This function is used for people who wants to have the same trigger
        for expansion and forward jumping.

        It first tries to expand a snippet, if this fails, it tries to
        jump forward.

        """
        vim_helper.command("let g:ulti_expand_or_jump_res = 1")
        rv = self._try_expand()
        if not rv:
            vim_helper.command("let g:ulti_expand_or_jump_res = 2")
<<<<<<< HEAD
            rv = self._jump(JumpDirection.forward, IgnoreMovements.no)
=======
            rv = self._jump(JumpDirection.FORWARD)
>>>>>>> dc9d8f5e
        if not rv:
            vim_helper.command("let g:ulti_expand_or_jump_res = 0")
            self._handle_failure(self.expand_trigger)

    @err_to_scratch_buffer.wrap
    def snippets_in_current_scope(self, search_all):
        """Returns the snippets that could be expanded to Vim as a global
        variable."""
        before = "" if search_all else vim_helper.buf.line_till_cursor
        snippets = self._snips(before, True)

        # Sort snippets alphabetically
        snippets.sort(key=lambda x: x.trigger)
        for snip in snippets:
            description = snip.description[
                snip.description.find(snip.trigger) + len(snip.trigger) + 2 :
            ]

            location = snip.location if snip.location else ""

            key = snip.trigger

            # remove surrounding "" or '' in snippet description if it exists
            if len(description) > 2:
                if description[0] == description[-1] and description[0] in "'\"":
                    description = description[1:-1]

            vim_helper.command(
                "let g:current_ulti_dict['{key}'] = '{val}'".format(
                    key=key.replace("'", "''"), val=description.replace("'", "''")
                )
            )

            if search_all:
                vim_helper.command(
                    (
                        "let g:current_ulti_dict_info['{key}'] = {{"
                        "'description': '{description}',"
                        "'location': '{location}',"
                        "}}"
                    ).format(
                        key=key.replace("'", "''"),
                        location=location.replace("'", "''"),
                        description=description.replace("'", "''"),
                    )
                )

    @err_to_scratch_buffer.wrap
    def list_snippets(self):
        """Shows the snippets that could be expanded to the User and let her
        select one."""
        before = vim_helper.buf.line_till_cursor
        snippets = self._snips(before, True)

        if len(snippets) == 0:
            self._handle_failure(self.backward_trigger)
            return True

        # Sort snippets alphabetically
        snippets.sort(key=lambda x: x.trigger)

        if not snippets:
            return True

        snippet = _ask_snippets(snippets)
        if not snippet:
            return True

        self._do_snippet(snippet, before)

        return True

    @err_to_scratch_buffer.wrap
    def add_snippet(
        self,
        trigger,
        value,
        description,
        options,
        ft="all",
        priority=0,
        context=None,
        actions=None,
    ):
        """Add a snippet to the list of known snippets of the given 'ft'."""
        self._added_snippets_source.add_snippet(
            ft,
            UltiSnipsSnippetDefinition(
                priority,
                trigger,
                value,
                description,
                options,
                {},
                "added",
                context,
                actions,
            ),
        )

    @err_to_scratch_buffer.wrap
    def expand_anon(
        self, value, trigger="", description="", options="", context=None, actions=None
    ):
        """Expand an anonymous snippet right here."""
        before = vim_helper.buf.line_till_cursor
        snip = UltiSnipsSnippetDefinition(
            0, trigger, value, description, options, {}, "", context, actions
        )

        if not trigger or snip.matches(before, self._visual_content):
            self._do_snippet(snip, before)
            return True
        return False

    def register_snippet_source(self, name, snippet_source):
        """Registers a new 'snippet_source' with the given 'name'.

        The given class must be an instance of SnippetSource. This
        source will be queried for snippets.

        """
        self._snippet_sources.append((name, snippet_source))

    def unregister_snippet_source(self, name):
        """Unregister the source with the given 'name'.

        Does nothing if it is not registered.

        """
        for index, (source_name, _) in enumerate(self._snippet_sources):
            if name == source_name:
                self._snippet_sources = (
                    self._snippet_sources[:index] + self._snippet_sources[index + 1 :]
                )
                break

    def get_buffer_filetypes(self):
        return (
            self._added_buffer_filetypes[vim_helper.buf.number]
            + vim_helper.buf.filetypes
            + ["all"]
        )

    def add_buffer_filetypes(self, filetypes: str):
        """'filetypes' is a dotted filetype list, for example 'cuda.cpp'"""
        buf_fts = self._added_buffer_filetypes[vim_helper.buf.number]
        idx = -1
        for ft in filetypes.split("."):
            ft = ft.strip()
            if not ft:
                continue
            try:
                idx = buf_fts.index(ft)
            except ValueError:
                self._added_buffer_filetypes[vim_helper.buf.number].insert(idx + 1, ft)
                idx += 1

    @err_to_scratch_buffer.wrap
    def _cursor_moved(self):
        """Called whenever the cursor moved."""
        debug("last_changed_ticks: %r" % (self._last_changed_ticks))
        debug("ignore movements: %r" % (self._ignore_movements,))
        debug("changed_tick: %r" % (vim_helper.buf.changed_tick,))
        self._vstate.remember_position()
        if vim_helper.eval("mode()") not in "in":
            return

        if self._ignore_movements:
            self._ignore_movements = False
            return

        tick = vim_helper.buf.changed_tick
        changed = False
        if tick != self._last_changed_ticks[vim_helper.buf.number]:
            changed = True
            self._last_changed_ticks[vim_helper.buf.number] = tick
        if self._active_snippets and changed:
            echo_to_hierarchy(self._active_snippets[0])
            cstart = self._active_snippets[0].start.line
            cend = (
                self._active_snippets[0].end.line + self._vstate.diff_in_buffer_length
            )
            ct = vim_helper.buf[cstart : cend + 1]
            lt = self._vstate.remembered_buffer
            pos = vim_helper.buf.cursor

            lt_span = [0, len(lt)]
            ct_span = [0, len(ct)]
            initial_line = cstart

            # Cut down on lines searched for changes. Start from behind and
            # remove all equal lines. Then do the same from the front.
            if lt and ct:
                while (
                    lt[lt_span[1] - 1] == ct[ct_span[1] - 1]
                    and self._vstate.ppos.line < initial_line + lt_span[1] - 1
                    and pos.line < initial_line + ct_span[1] - 1
                    and (lt_span[0] < lt_span[1])
                    and (ct_span[0] < ct_span[1])
                ):
                    ct_span[1] -= 1
                    lt_span[1] -= 1
                while (
                    lt_span[0] < lt_span[1]
                    and ct_span[0] < ct_span[1]
                    and lt[lt_span[0]] == ct[ct_span[0]]
                    and self._vstate.ppos.line >= initial_line
                    and pos.line >= initial_line
                ):
                    ct_span[0] += 1
                    lt_span[0] += 1
                    initial_line += 1
            ct_span[0] = max(0, ct_span[0] - 1)
            lt_span[0] = max(0, lt_span[0] - 1)
            initial_line = max(cstart, initial_line - 1)

            lt = lt[lt_span[0] : lt_span[1]]
            ct = ct[ct_span[0] : ct_span[1]]

            try:
                rv, es = guess_edit(initial_line, lt, ct, self._vstate)
                if not rv:
                    lt = "\n".join(lt)
                    ct = "\n".join(ct)
                    es = diff(lt, ct, initial_line)
                self._active_snippets[0].replay_user_edits(es, self._ctab)
            except IndexError:
                # Rather do nothing than throwing an error. It will be correct
                # most of the time
                pass

        self._check_if_still_inside_snippet()
        if self._active_snippets:
            self._active_snippets[0].update_textobjects(vim_helper.buf)
            self._last_changed_ticks[vim_helper.buf.number] = vim_helper.buf.changed_tick
            self._vstate.remember_buffer(self._active_snippets[0])

    def _setup_inner_state(self):
        """Map keys and create autocommands that should only be defined when a
        snippet is active."""
        if self._inner_state_up:
            return
        if self.expand_trigger != self.forward_trigger:
            vim_helper.command(
                "inoremap <buffer><nowait><silent> "
                + self.forward_trigger
                + " <C-R>=UltiSnips#JumpForwards()<cr>"
            )
            vim_helper.command(
                "snoremap <buffer><nowait><silent> "
                + self.forward_trigger
                + " <Esc>:call UltiSnips#JumpForwards()<cr>"
            )
        vim_helper.command(
            "inoremap <buffer><nowait><silent> "
            + self.backward_trigger
            + " <C-R>=UltiSnips#JumpBackwards()<cr>"
        )
        vim_helper.command(
            "snoremap <buffer><nowait><silent> "
            + self.backward_trigger
            + " <Esc>:call UltiSnips#JumpBackwards()<cr>"
        )

        # Setup the autogroups.
        vim_helper.command("augroup UltiSnips")
        vim_helper.command("autocmd!")
        vim_helper.command("autocmd CursorMovedI * call UltiSnips#CursorMoved()")
        vim_helper.command("autocmd CursorMoved * call UltiSnips#CursorMoved()")

        vim_helper.command("autocmd InsertLeave * call UltiSnips#LeavingInsertMode()")

        vim_helper.command("autocmd BufEnter * call UltiSnips#LeavingBuffer()")
        vim_helper.command("autocmd CmdwinEnter * call UltiSnips#LeavingBuffer()")
        vim_helper.command("autocmd CmdwinLeave * call UltiSnips#LeavingBuffer()")

        # Also exit the snippet when we enter a unite complete buffer.
        vim_helper.command("autocmd Filetype unite call UltiSnips#LeavingBuffer()")

        vim_helper.command("augroup END")

        vim_helper.command(
            "silent doautocmd <nomodeline> User UltiSnipsEnterFirstSnippet"
        )
        self._inner_state_up = True

    def _teardown_inner_state(self):
        """Reverse _setup_inner_state."""
        if not self._inner_state_up:
            return
        try:
            vim_helper.command(
                "silent doautocmd <nomodeline> User UltiSnipsExitLastSnippet"
            )
            if self.expand_trigger != self.forward_trigger:
                vim_helper.command("iunmap <buffer> %s" % self.forward_trigger)
                vim_helper.command("sunmap <buffer> %s" % self.forward_trigger)
            vim_helper.command("iunmap <buffer> %s" % self.backward_trigger)
            vim_helper.command("sunmap <buffer> %s" % self.backward_trigger)
            vim_helper.command("augroup UltiSnips")
            vim_helper.command("autocmd!")
            vim_helper.command("augroup END")
            self._inner_state_up = False
        except vim_helper.error:
            # This happens when a preview window was opened. This issues
            # CursorMoved, but not BufLeave. We have no way to unmap, until we
            # are back in our buffer
            pass

    @err_to_scratch_buffer.wrap
    def _save_last_visual_selection(self):
        """This is called when the expand trigger is pressed in visual mode.
        Our job is to remember everything between '< and '> and pass it on to.

        ${VISUAL} in case it will be needed.

        """
        self._visual_content.conserve()

    def _leaving_buffer(self):
        """Called when the user switches tabs/windows/buffers.

        It basically means that all snippets must be properly
        terminated.

        """
        while self._active_snippets:
            self._current_snippet_is_done()
        self._reinit()

    def _reinit(self):
        """Resets transient state."""
        self._ctab = None
        self._ignore_movements = False

    def _check_if_still_inside_snippet(self):
        """Checks if the cursor is outside of the current snippet."""
        if self._current_snippet and (
            not self._current_snippet.start
            <= vim_helper.buf.cursor
            <= self._current_snippet.end
        ):
            debug("SNIPPET done: %r, %r, %r" % (self._current_snippet.start, vim_helper.buf.cursor, self._current_snippet.end))
            self._current_snippet_is_done()
            self._reinit()
            self._check_if_still_inside_snippet()

    def _current_snippet_is_done(self):
        """The current snippet should be terminated."""
        self._active_snippets.pop()
        if not self._active_snippets:
            self._teardown_inner_state()

<<<<<<< HEAD
    def _jump(self, jump_direction, ignore_movements):
        # NOCOM(#sirver): what
=======
    def _jump(self, jump_direction: JumpDirection):
>>>>>>> dc9d8f5e
        """Helper method that does the actual jump."""
        if ignore_movements == IgnoreMovements.no:
            self._should_reset_visual = False
            self._cursor_moved()

        # we need to set 'onemore' there, because of limitations of the vim
        # API regarding cursor movements; without that test
        # 'CanExpandAnonSnippetInJumpActionWhileSelected' will fail
        with vim_helper.option_set_to("ve", "onemore"):
            jumped = False

            # We need to remember current snippets stack here because of
            # post-jump action on the last tabstop should be able to access
            # snippet instance which is ended just now.
            stack_for_post_jump = self._active_snippets[:]

            # If next tab has length 1 and the distance between itself and
            # self._ctab is 1 then there is 1 less CursorMove events.  We
            # cannot ignore next movement in such case.
            ntab_short_and_near = False

            if self._current_snippet:
                snippet_for_action = self._current_snippet
            elif stack_for_post_jump:
                snippet_for_action = stack_for_post_jump[-1]
            else:
                snippet_for_action = None

            if self._current_snippet:
                ntab = self._current_snippet.select_next_tab(jump_direction)
                if ntab:
                    if self._current_snippet.snippet.has_option("s"):
                        lineno = vim_helper.buf.cursor.line
                        vim_helper.buf[lineno] = vim_helper.buf[lineno].rstrip()
                    vim_helper.select(ntab.start, ntab.end)
                    jumped = True
                    if (
                        self._ctab is not None
                        and ntab.start - self._ctab.end == Position(0, 1)
                        and ntab.end - ntab.start == Position(0, 1)
                    ):
                        ntab_short_and_near = True

                    self._ctab = ntab

                    # Run interpolations again to update new placeholder
                    # values, binded to currently newly jumped placeholder.
                    self._visual_content.conserve_placeholder(self._ctab)
                    self._current_snippet.current_placeholder = (
                        self._visual_content.placeholder
                    )
                    self._should_reset_visual = False
                    self._active_snippets[0].update_textobjects(vim_helper.buf)
                    self._last_changed_ticks[vim_helper.buf.number] = vim_helper.buf.changed_tick
                    # Open any folds this might have created
                    vim_helper.command("normal! zv")
                    self._vstate.remember_buffer(self._active_snippets[0])

                    if ntab.number == 0 and self._active_snippets:
                        self._current_snippet_is_done()
                else:
                    # This really shouldn't happen, because a snippet should
                    # have been popped when its final tabstop was used.
                    # Cleanup by removing current snippet and recursing.
                    self._current_snippet_is_done()
<<<<<<< HEAD
                    jumped = self._jump(jump_direction, IgnoreMovements.no)
=======
                    jumped = self._jump(jump_direction)
>>>>>>> dc9d8f5e

            if jumped:
                if self._ctab:
                    self._vstate.remember_position()
                    self._vstate.remember_unnamed_register(self._ctab.current_text)
                if not ntab_short_and_near:
                    self._ignore_movements = True

            if len(stack_for_post_jump) > 0 and ntab is not None:
                with use_proxy_buffer(stack_for_post_jump, self._vstate):
                    snippet_for_action.snippet.do_post_jump(
                        ntab.number,
<<<<<<< HEAD
                        -1 if jump_direction == JumpDirection.backward else 1,
=======
                        -1 if jump_direction == JumpDirection.BACKWARD else 1,
>>>>>>> dc9d8f5e
                        stack_for_post_jump,
                        snippet_for_action,
                    )

        return jumped

    def _leaving_insert_mode(self):
        """Called whenever we leave the insert mode."""
        self._vstate.restore_unnamed_register()

    def _handle_failure(self, trigger):
        """Mainly make sure that we play well with SuperTab."""
        if trigger.lower() == "<tab>":
            feedkey = "\\" + trigger
        elif trigger.lower() == "<s-tab>":
            feedkey = "\\" + trigger
        else:
            feedkey = None
        mode = "n"
        if not self._supertab_keys:
            if vim_helper.eval("exists('g:SuperTabMappingForward')") != "0":
                self._supertab_keys = (
                    vim_helper.eval("g:SuperTabMappingForward"),
                    vim_helper.eval("g:SuperTabMappingBackward"),
                )
            else:
                self._supertab_keys = ["", ""]

        for idx, sttrig in enumerate(self._supertab_keys):
            if trigger.lower() == sttrig.lower():
                if idx == 0:
                    feedkey = r"\<Plug>SuperTabForward"
                    mode = "n"
                elif idx == 1:
                    feedkey = r"\<Plug>SuperTabBackward"
                    mode = "p"
                # Use remap mode so SuperTab mappings will be invoked.
                break

        if feedkey in (r"\<Plug>SuperTabForward", r"\<Plug>SuperTabBackward"):
            vim_helper.command("return SuperTab(%s)" % vim_helper.escape(mode))
        elif feedkey:
            vim_helper.command("return %s" % vim_helper.escape(feedkey))

    def _snips(self, before, partial, autotrigger_only=False):
        """Returns all the snippets for the given text before the cursor.

        If partial is True, then get also return partial matches.

        """
        filetypes = self.get_buffer_filetypes()[::-1]
        matching_snippets = defaultdict(list)
        clear_priority = None
        cleared = {}
        for _, source in self._snippet_sources:
            source.ensure(filetypes)

        # Collect cleared information from sources.
        for _, source in self._snippet_sources:
            sclear_priority = source.get_clear_priority(filetypes)
            if sclear_priority is not None and (
                clear_priority is None or sclear_priority > clear_priority
            ):
                clear_priority = sclear_priority
            for key, value in source.get_cleared(filetypes).items():
                if key not in cleared or value > cleared[key]:
                    cleared[key] = value

        for _, source in self._snippet_sources:
            possible_snippets = source.get_snippets(
                filetypes, before, partial, autotrigger_only, self._visual_content
            )

            for snippet in possible_snippets:
                if (clear_priority is None or snippet.priority > clear_priority) and (
                    snippet.trigger not in cleared
                    or snippet.priority > cleared[snippet.trigger]
                ):
                    matching_snippets[snippet.trigger].append(snippet)
        if not matching_snippets:
            return []

        # Now filter duplicates and only keep the one with the highest
        # priority.
        snippets = []
        for snippets_with_trigger in matching_snippets.values():
            highest_priority = max(s.priority for s in snippets_with_trigger)
            snippets.extend(
                s for s in snippets_with_trigger if s.priority == highest_priority
            )

        # For partial matches we are done, but if we want to expand a snippet,
        # we have to go over them again and only keep those with the maximum
        # priority.
        if partial:
            return snippets

        highest_priority = max(s.priority for s in snippets)
        return [s for s in snippets if s.priority == highest_priority]

    def _do_snippet(self, snippet, before):
        """Expands the given snippet, and handles everything that needs to be
        done with it."""
        self._setup_inner_state()

        self._snip_expanded_in_action = False

        # Adjust before, maybe the trigger is not the complete word
        text_before = before
        if snippet.matched:
            text_before = before[: -len(snippet.matched)]

        with use_proxy_buffer(self._active_snippets, self._vstate):
            with self._action_context():
                cursor_set_in_action = snippet.do_pre_expand(
                    self._visual_content.text, self._active_snippets
                )

        if cursor_set_in_action:
            text_before = vim_helper.buf.line_till_cursor
            before = vim_helper.buf.line_till_cursor

        with suspend_proxy_edits():
            start = Position(vim_helper.buf.cursor.line, len(text_before))
            end = Position(vim_helper.buf.cursor.line, len(before))
            parent = None
            if self._current_snippet:
                # If cursor is set in pre-action, then action was modified
                # cursor line, in that case we do not need to do any edits, it
                # can break snippet
                if not cursor_set_in_action:
                    # It could be that our trigger contains the content of
                    # TextObjects in our containing snippet. If this is indeed
                    # the case, we have to make sure that those are properly
                    # killed. We do this by pretending that the user deleted
                    # and retyped the text that our trigger matched.
                    edit_actions = [
                        ("D", start.line, start.col, snippet.matched),
                        ("I", start.line, start.col, snippet.matched),
                    ]
                    self._active_snippets[0].replay_user_edits(edit_actions)
                parent = self._current_snippet.find_parent_for_new_to(start)
            snippet_instance = snippet.launch(
                text_before, self._visual_content, parent, start, end
            )
            # Open any folds this might have created
            vim_helper.command("normal! zv")

            self._visual_content.reset()
            self._active_snippets.append(snippet_instance)

            with use_proxy_buffer(self._active_snippets, self._vstate):
                with self._action_context():
                    snippet.do_post_expand(
                        snippet_instance.start,
                        snippet_instance.end,
                        self._active_snippets,
                    )

            self._vstate.remember_buffer(self._active_snippets[0])

            if not self._snip_expanded_in_action:
<<<<<<< HEAD
                self._jump(JumpDirection.forward, IgnoreMovements.yes)
            elif self._current_snippet.current_text != "":
                debug("current_text: %r" % (self._current_snippet.current_text,))
                self._jump(JumpDirection.forward, IgnoreMovements.yes)
=======
                self._jump(JumpDirection.FORWARD)
            elif self._current_snippet.current_text != "":
                self._jump(JumpDirection.FORWARD)
>>>>>>> dc9d8f5e
            else:
                self._current_snippet_is_done()

            if self._inside_action:
                self._snip_expanded_in_action = True

    def _try_expand(self, autotrigger_only=False):
        """Try to expand a snippet in the current place."""
        before = vim_helper.buf.line_till_cursor
        snippets = self._snips(before, False, autotrigger_only)
        if snippets:
            # prefer snippets with context if any
            snippets_with_context = [s for s in snippets if s.context]
            if snippets_with_context:
                snippets = snippets_with_context
        if not snippets:
            # No snippet found
            return False
        vim_helper.command("let &undolevels = &undolevels")
        if len(snippets) == 1:
            snippet = snippets[0]
        else:
            snippet = _ask_snippets(snippets)
            if not snippet:
                return True
        self._do_snippet(snippet, before)
        vim_helper.command("let &undolevels = &undolevels")
        return True

    @property
    def _current_snippet(self):
        """The current snippet or None."""
        if not self._active_snippets:
            return None
        return self._active_snippets[-1]

    def _file_to_edit(self, requested_ft, bang):
        """Returns a file to be edited for the given requested_ft.

        If 'bang' is empty a reasonable first choice is opened (see docs), otherwise
        all files are considered and the user gets to choose.
        """
        filetypes = []
        if requested_ft:
            filetypes.append(requested_ft)
        else:
            if bang:
                filetypes.extend(self.get_buffer_filetypes())
            else:
                filetypes.append(self.get_buffer_filetypes()[0])

        potentials = set()

        all_snippet_directories = find_all_snippet_directories()
        if len(all_snippet_directories) == 1:
            # Most likely the user has set g:UltiSnipsSnippetDirectories to a
            # single absolute path.
            potentials.update(
                _get_potential_snippet_filenames_to_edit(
                    all_snippet_directories[0], filetypes
                )
            )
        else:
            # Likely the array contains things like ["UltiSnips",
            # "mycoolsnippets"] There is no more obvious way to edit than in
            # the users vim config directory.
            dot_vim_dir = Path(vim_helper.get_dot_vim())
            for snippet_dir in all_snippet_directories:
                snippet_dir = Path(snippet_dir)
                if dot_vim_dir != snippet_dir.parent:
                    continue
                potentials.update(
                    _get_potential_snippet_filenames_to_edit(snippet_dir, filetypes)
                )

        if bang:
            for ft in filetypes:
                potentials.update(find_all_snippet_files(ft))
        else:
            if not potentials:
                _show_user_warning(
                    "UltiSnips was not able to find a default directory for snippets. "
                    "Do you have a .vim directory? Try :UltiSnipsEdit! instead of :UltiSnipsEdit."
                )
                return ""
        return _select_and_create_file_to_edit(potentials)

    @contextmanager
    def _action_context(self):
        try:
            old_flag = self._inside_action
            self._inside_action = True
            yield
        finally:
            self._inside_action = old_flag

    @err_to_scratch_buffer.wrap
    def _track_change(self):
        try:
            inserted_char = vim_helper.eval("v:char")
        except UnicodeDecodeError:
            return

        if isinstance(inserted_char, bytes):
            return

        try:
            if inserted_char == "":
                before = vim_helper.buf.line_till_cursor

                if (
                    before
                    and before[-1] == self._last_change[0]
                    or self._last_change[1] != vim_helper.buf.cursor
                ):
                    self._try_expand(autotrigger_only=True)
        finally:
            self._last_change = (inserted_char, vim_helper.buf.cursor)

        if self._should_reset_visual and self._visual_content.mode == "":
            self._visual_content.reset()

        self._should_reset_visual = True

    @err_to_scratch_buffer.wrap
    def _refresh_snippets(self):
        for _, source in self._snippet_sources:
            source.refresh()


UltiSnips_Manager = SnippetManager(  # pylint:disable=invalid-name
    vim.eval("g:UltiSnipsExpandTrigger"),
    vim.eval("g:UltiSnipsJumpForwardTrigger"),
    vim.eval("g:UltiSnipsJumpBackwardTrigger"),
)<|MERGE_RESOLUTION|>--- conflicted
+++ resolved
@@ -9,21 +9,11 @@
 from typing import Set
 from pathlib import Path
 import vim
-<<<<<<< HEAD
-from enum import Enum
-import re
-from contextlib import contextmanager
-=======
->>>>>>> dc9d8f5e
 
 from UltiSnips import vim_helper
 from UltiSnips import err_to_scratch_buffer
 from UltiSnips.debug import *  # NOCOM(#sirver):
 from UltiSnips.diff import diff, guess_edit
-<<<<<<< HEAD
-from UltiSnips.compatibility import as_unicode
-=======
->>>>>>> dc9d8f5e
 from UltiSnips.position import Position, JumpDirection
 from UltiSnips.snippet.definition import UltiSnipsSnippetDefinition
 from UltiSnips.snippet.source import (
@@ -37,10 +27,6 @@
 from UltiSnips.text import escape
 from UltiSnips.vim_state import VimState, VisualContentPreserver
 from UltiSnips.buffer_proxy import use_proxy_buffer, suspend_proxy_edits
-
-class IgnoreMovements(Enum):
-    yes = 1
-    no = 2
 
 def _ask_user(a, formatted):
     """Asks the user using inputlist() and returns the selected element or
@@ -164,11 +150,7 @@
         """Jumps to the next tabstop."""
         vim_helper.command("let g:ulti_jump_forwards_res = 1")
         vim_helper.command("let &undolevels = &undolevels")
-<<<<<<< HEAD
-        if not self._jump(JumpDirection.forward, IgnoreMovements.no):
-=======
         if not self._jump(JumpDirection.FORWARD):
->>>>>>> dc9d8f5e
             vim_helper.command("let g:ulti_jump_forwards_res = 0")
             return self._handle_failure(self.forward_trigger)
         return None
@@ -178,11 +160,7 @@
         """Jumps to the previous tabstop."""
         vim_helper.command("let g:ulti_jump_backwards_res = 1")
         vim_helper.command("let &undolevels = &undolevels")
-<<<<<<< HEAD
-        if not self._jump(JumpDirection.backward, IgnoreMovements.no):
-=======
         if not self._jump(JumpDirection.BACKWARD):
->>>>>>> dc9d8f5e
             vim_helper.command("let g:ulti_jump_backwards_res = 0")
             return self._handle_failure(self.backward_trigger)
         return None
@@ -208,11 +186,7 @@
         rv = self._try_expand()
         if not rv:
             vim_helper.command("let g:ulti_expand_or_jump_res = 2")
-<<<<<<< HEAD
-            rv = self._jump(JumpDirection.forward, IgnoreMovements.no)
-=======
             rv = self._jump(JumpDirection.FORWARD)
->>>>>>> dc9d8f5e
         if not rv:
             vim_helper.command("let g:ulti_expand_or_jump_res = 0")
             self._handle_failure(self.expand_trigger)
@@ -567,12 +541,7 @@
         if not self._active_snippets:
             self._teardown_inner_state()
 
-<<<<<<< HEAD
-    def _jump(self, jump_direction, ignore_movements):
-        # NOCOM(#sirver): what
-=======
     def _jump(self, jump_direction: JumpDirection):
->>>>>>> dc9d8f5e
         """Helper method that does the actual jump."""
         if ignore_movements == IgnoreMovements.no:
             self._should_reset_visual = False
@@ -638,11 +607,7 @@
                     # have been popped when its final tabstop was used.
                     # Cleanup by removing current snippet and recursing.
                     self._current_snippet_is_done()
-<<<<<<< HEAD
-                    jumped = self._jump(jump_direction, IgnoreMovements.no)
-=======
                     jumped = self._jump(jump_direction)
->>>>>>> dc9d8f5e
 
             if jumped:
                 if self._ctab:
@@ -655,11 +620,7 @@
                 with use_proxy_buffer(stack_for_post_jump, self._vstate):
                     snippet_for_action.snippet.do_post_jump(
                         ntab.number,
-<<<<<<< HEAD
-                        -1 if jump_direction == JumpDirection.backward else 1,
-=======
                         -1 if jump_direction == JumpDirection.BACKWARD else 1,
->>>>>>> dc9d8f5e
                         stack_for_post_jump,
                         snippet_for_action,
                     )
@@ -822,16 +783,9 @@
             self._vstate.remember_buffer(self._active_snippets[0])
 
             if not self._snip_expanded_in_action:
-<<<<<<< HEAD
-                self._jump(JumpDirection.forward, IgnoreMovements.yes)
-            elif self._current_snippet.current_text != "":
-                debug("current_text: %r" % (self._current_snippet.current_text,))
-                self._jump(JumpDirection.forward, IgnoreMovements.yes)
-=======
                 self._jump(JumpDirection.FORWARD)
             elif self._current_snippet.current_text != "":
                 self._jump(JumpDirection.FORWARD)
->>>>>>> dc9d8f5e
             else:
                 self._current_snippet_is_done()
 
