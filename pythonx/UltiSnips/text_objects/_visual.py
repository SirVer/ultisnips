#!/usr/bin/env python
# encoding: utf-8

"""A ${VISUAL} placeholder that will use the text that was last visually
selected and insert it here.

If there was no text visually selected, this will be the empty string.

"""

import re
import textwrap

from UltiSnips import _vim
from UltiSnips.indent_util import IndentUtil
from UltiSnips.text_objects._transformation import TextObjectTransformation
from UltiSnips.text_objects._base import NoneditableTextObject

_REPLACE_NON_WS = re.compile(r"[^ \t]")


class Visual(NoneditableTextObject, TextObjectTransformation):

    """See module docstring."""

    def __init__(self, parent, token):
        # Find our containing snippet for visual_content
        snippet = parent
        while snippet:
            try:
                self._text = snippet.visual_content.text
                self._mode = snippet.visual_content.mode
                break
            except AttributeError:
                snippet = snippet._parent  # pylint:disable=protected-access
        if not self._text:
            self._text = token.alternative_text
            self._mode = 'v'

        NoneditableTextObject.__init__(self, parent, token)
        TextObjectTransformation.__init__(self, token)

    def _update(self, done):
        if self._mode == 'v':  # Normal selection.
<<<<<<< HEAD
            text = self._text
=======
            # Remove last character when selection mode is 'exclusive'
            if _vim.eval('&selection') == 'exclusive':
                text = self._text[:-1]
            else:
                text = self._text
>>>>>>> 36f56187
        else:  # Block selection or line selection.
            text_before = _vim.buf[self.start.line][:self.start.col]
            indent = _REPLACE_NON_WS.sub(' ', text_before)
            iu = IndentUtil()
            indent = iu.indent_to_spaces(indent)
            indent = iu.spaces_to_indent(indent)
            text = ''
            for idx, line in enumerate(textwrap.dedent(
                    self._text).splitlines(True)):
                if idx != 0:
                    text += indent
                text += line
            text = text[:-1]  # Strip final '\n'

        text = self._transform(text)
        self.overwrite(text)
        self._parent._del_child(self)  # pylint:disable=protected-access

        return True<|MERGE_RESOLUTION|>--- conflicted
+++ resolved
@@ -42,15 +42,11 @@
 
     def _update(self, done):
         if self._mode == 'v':  # Normal selection.
-<<<<<<< HEAD
-            text = self._text
-=======
             # Remove last character when selection mode is 'exclusive'
             if _vim.eval('&selection') == 'exclusive':
                 text = self._text[:-1]
             else:
                 text = self._text
->>>>>>> 36f56187
         else:  # Block selection or line selection.
             text_before = _vim.buf[self.start.line][:self.start.col]
             indent = _REPLACE_NON_WS.sub(' ', text_before)
