#!/usr/bin/env python
# encoding: utf-8

"""Wrapper functionality around the functions we need from Vim."""

from contextlib import contextmanager
from pathlib import Path
import os
from pathlib import Path
import platform

from UltiSnips.compatibility import col2byte, byte2col
from UltiSnips.position import Position
from vim import error  # pylint:disable=import-error,unused-import
import vim  # pylint:disable=import-error


class VimBuffer:

    """Wrapper around the current Vim buffer."""

    def __getitem__(self, idx):
        return vim.current.buffer[idx]

    def __setitem__(self, idx, text):
        vim.current.buffer[idx] = text

    def __len__(self):
        return len(vim.current.buffer)

    @property
    def line_till_cursor(self):  # pylint:disable=no-self-use
        """Returns the text before the cursor."""
        _, col = self.cursor
        return vim.current.line[:col]

    @property
    def number(self):  # pylint:disable=no-self-use
        """The bufnr() of the current buffer."""
        return vim.current.buffer.number

    @property
    def filetypes(self):
        return [ft for ft in vim.eval("&filetype").split(".") if ft]

    @property
    def cursor(self):  # pylint:disable=no-self-use
        """The current windows cursor.

        Note that this is 0 based in col and 0 based in line which is
        different from Vim's cursor.

        """
        line, nbyte = vim.current.window.cursor
        col = byte2col(line, nbyte)
        return Position(line - 1, col)

    @cursor.setter
    def cursor(self, pos):  # pylint:disable=no-self-use
        """See getter."""
        nbyte = col2byte(pos.line + 1, pos.col)
        vim.current.window.cursor = pos.line + 1, nbyte


buf = VimBuffer()  # pylint:disable=invalid-name


@contextmanager
def option_set_to(name, new_value):
    old_value = vim.eval("&" + name)
    command("set {0}={1}".format(name, new_value))
    try:
        yield
    finally:
        command("set {0}={1}".format(name, old_value))


@contextmanager
def save_mark(name):
    old_pos = get_mark_pos(name)
    try:
        yield
    finally:
        if _is_pos_zero(old_pos):
            delete_mark(name)
        else:
            set_mark_from_pos(name, old_pos)


def escape(inp):
    """Creates a vim-friendly string from a group of
    dicts, lists and strings."""

    def conv(obj):
        """Convert obj."""
        if isinstance(obj, list):
            rv = "[" + ",".join(conv(o) for o in obj) + "]"
        elif isinstance(obj, dict):
            rv = (
                "{"
                + ",".join(
                    [
                        "%s:%s" % (conv(key), conv(value))
                        for key, value in obj.iteritems()
                    ]
                )
                + "}"
            )
        else:
            rv = '"%s"' % obj.replace('"', '\\"')
        return rv

    return conv(inp)


def command(cmd):
    """Wraps vim.command."""
    return vim.command(cmd)


def eval(text):
    """Wraps vim.eval."""
    return vim.eval(text)


def bindeval(text):
    """Wraps vim.bindeval."""
    rv = vim.bindeval(text)
    if not isinstance(rv, (dict, list)):
        return rv.decode(vim.eval("&encoding"), "replace")
    return rv


def feedkeys(keys, mode="n"):
    """Wrapper around vim's feedkeys function.

    Mainly for convenience.

    """
    if eval("mode()") == "n":
        if keys == "a":
            cursor_pos = get_cursor_pos()
            cursor_pos[2] = int(cursor_pos[2]) + 1
            set_cursor_from_pos(cursor_pos)
        if keys in "ai":
            keys = "startinsert"

    if keys == "startinsert":
        command("startinsert")
    else:
        command(r'call feedkeys("%s", "%s")' % (keys, mode))


def new_scratch_buffer(text):
    """Create a new scratch buffer with the text given."""
    vim.command("botright new")
    vim.command("set ft=")
    vim.command("set buftype=nofile")

    vim.current.buffer[:] = text.splitlines()

    feedkeys(r"\<Esc>")

    # Older versions of Vim always jumped the cursor to a new window, no matter
    # how it was generated. Newer versions of Vim seem to not jump if the
    # window is generated while in insert mode. Our tests rely that the cursor
    # jumps when an error is thrown. Instead of doing the right thing of fixing
    # how our test get the information about an error, we do the quick thing
    # and make sure we always end up with the cursor in the scratch buffer.
    feedkeys(r"\<c-w>\<down>")


def virtual_position(line, col):
    """Runs the position through virtcol() and returns the result."""
    nbytes = col2byte(line, col)
    return line, int(eval("virtcol([%d, %d])" % (line, nbytes)))


def select(start, end):
    """Select the span in Select mode."""
    _unmap_select_mode_mapping()

    selection = eval("&selection")

    col = col2byte(start.line + 1, start.col)
    buf.cursor = start

    mode = eval("mode()")

    move_cmd = ""
    if mode != "n":
        move_cmd += r"\<Esc>"

    if start == end:
        # Zero Length Tabstops, use 'i' or 'a'.
        if col == 0 or mode not in "i" and col < len(buf[start.line]):
            move_cmd += "i"
        else:
            move_cmd += "a"
    else:
        # Non zero length, use Visual selection.
        move_cmd += "v"
        if "inclusive" in selection:
            if end.col == 0:
                move_cmd += "%iG$" % end.line
            else:
                move_cmd += "%iG%i|" % virtual_position(end.line + 1, end.col)
        elif "old" in selection:
            move_cmd += "%iG%i|" % virtual_position(end.line + 1, end.col)
        else:
            move_cmd += "%iG%i|" % virtual_position(end.line + 1, end.col + 1)
        move_cmd += "o%iG%i|o\\<c-g>" % virtual_position(start.line + 1, start.col + 1)
    feedkeys(move_cmd)


<<<<<<< HEAD
def get_dot_vim() -> Path:
=======
def get_dot_vim() -> str:
>>>>>>> b1c4c846
    """Returns the likely place for ~/.vim for the current setup."""
    home = vim.eval("$HOME")
    candidates = []
    
<<<<<<< HEAD
    # Prioritise MYVIMRC, then nvim config variables, then generic file paths. 
    if "MYVIMRC" in os.environ:
        my_vimrc = Path(os.path.expandvars(os.environ["MYVIMRC"]))
        candidates.append(my_vimrc.parent)
    
    if vim.eval("has('nvim')") == "1":
        candidates.append(Path(vim.eval("sdtpath('config')")))
        xdg_home_config = vim.eval("$XDG_CONFIG_HOME") or Path(home, ".config")
        candidates.append(Path(xdg_home_config, "nvim"))
=======
    # Prioritise MYVIMRC, then nvim config variables, then generic file paths.
    if "MYVIMRC" in os.environ:
        my_vimrc = os.path.expandvars(os.environ["MYVIMRC"])
        candidates.append(normalize_file_path(os.path.dirname(my_vimrc)))

    if vim.eval("has('nvim')") == "1":
        candidates.append(vim.eval("stdpath('config')"))
        xdg_home_config = vim.eval("$XDG_CONFIG_HOME") or os.path.join(home, ".config")
        candidates.append(os.path.join(xdg_home_config, "nvim"))
>>>>>>> b1c4c846

    candidates.append(Path(home, ".vim"))

    if platform.system() == "Windows":
        candidates.append(Path(home, "vimfiles"))
        candidates.append(Path("~/.vim").expanduser())

<<<<<<< HEAD
=======
    if platform.system() == "Windows":
        candidates.append(os.path.join(home, "vimfiles"))
        candidates.append(os.path.expanduser("~/.vim")])

>>>>>>> b1c4c846
    for candidate in candidates:
        if candidate.is_dir():
            return candidate.resolve()
    raise RuntimeError(
        "Unable to find user configuration directory. I tried '%s'." % candidates
    )


def set_mark_from_pos(name, pos):
    return _set_pos("'" + name, pos)


def get_mark_pos(name):
    return _get_pos("'" + name)


def set_cursor_from_pos(pos):
    return _set_pos(".", pos)


def get_cursor_pos():
    return _get_pos(".")


def delete_mark(name):
    try:
        return command("delma " + name)
    except:
        return False


def _set_pos(name, pos):
    return eval('setpos("{0}", {1})'.format(name, pos))


def _get_pos(name):
    return eval('getpos("{0}")'.format(name))


def _is_pos_zero(pos):
    return ["0"] * 4 == pos or [0] == pos


def _unmap_select_mode_mapping():
    """This function unmaps select mode mappings if so wished by the user.

    Removes select mode mappings that can actually be typed by the user
    (ie, ignores things like <Plug>).

    """
    if int(eval("g:UltiSnipsRemoveSelectModeMappings")):
        ignores = eval("g:UltiSnipsMappingsToIgnore") + ["UltiSnips"]

        for option in ("<buffer>", ""):
            # Put all smaps into a var, and then read the var
            command(r"redir => _tmp_smaps | silent smap %s " % option + "| redir END")

            # Check if any mappings where found
            if hasattr(vim, "bindeval"):
                # Safer to use bindeval, if it exists, because it can deal with
                # non-UTF-8 characters in mappings; see GH #690.
                all_maps = bindeval(r"_tmp_smaps")
            else:
                all_maps = eval(r"_tmp_smaps")
            all_maps = list(filter(len, all_maps.splitlines()))
            if len(all_maps) == 1 and all_maps[0][0] not in " sv":
                # "No maps found". String could be localized. Hopefully
                # it doesn't start with any of these letters in any
                # language
                continue

            # Only keep mappings that should not be ignored
            maps = [
                m
                for m in all_maps
                if not any(i in m for i in ignores) and len(m.strip())
            ]

            for map in maps:
                # The first three chars are the modes, that might be listed.
                # We are not interested in them here.
                trig = map[3:].split()[0] if len(map[3:].split()) != 0 else None

                if trig is None:
                    continue

                # The bar separates commands
                if trig[-1] == "|":
                    trig = trig[:-1] + "<Bar>"

                # Special ones
                if trig[0] == "<":
                    add = False
                    # Only allow these
                    for valid in ["Tab", "NL", "CR", "C-Tab", "BS"]:
                        if trig == "<%s>" % valid:
                            add = True
                    if not add:
                        continue

                # UltiSnips remaps <BS>. Keep this around.
                if trig == "<BS>":
                    continue

                # Actually unmap it
                try:
                    command("silent! sunmap %s %s" % (option, trig))
                except:  # pylint:disable=bare-except
                    # Bug 908139: ignore unmaps that fail because of
                    # unprintable characters. This is not ideal because we
                    # will not be able to unmap lhs with any unprintable
                    # character. If the lhs stats with a printable
                    # character this will leak to the user when he tries to
                    # type this character as a first in a selected tabstop.
                    # This case should be rare enough to not bother us
                    # though.
                    pass<|MERGE_RESOLUTION|>--- conflicted
+++ resolved
@@ -213,16 +213,11 @@
     feedkeys(move_cmd)
 
 
-<<<<<<< HEAD
 def get_dot_vim() -> Path:
-=======
-def get_dot_vim() -> str:
->>>>>>> b1c4c846
     """Returns the likely place for ~/.vim for the current setup."""
     home = vim.eval("$HOME")
     candidates = []
     
-<<<<<<< HEAD
     # Prioritise MYVIMRC, then nvim config variables, then generic file paths. 
     if "MYVIMRC" in os.environ:
         my_vimrc = Path(os.path.expandvars(os.environ["MYVIMRC"]))
@@ -232,17 +227,6 @@
         candidates.append(Path(vim.eval("sdtpath('config')")))
         xdg_home_config = vim.eval("$XDG_CONFIG_HOME") or Path(home, ".config")
         candidates.append(Path(xdg_home_config, "nvim"))
-=======
-    # Prioritise MYVIMRC, then nvim config variables, then generic file paths.
-    if "MYVIMRC" in os.environ:
-        my_vimrc = os.path.expandvars(os.environ["MYVIMRC"])
-        candidates.append(normalize_file_path(os.path.dirname(my_vimrc)))
-
-    if vim.eval("has('nvim')") == "1":
-        candidates.append(vim.eval("stdpath('config')"))
-        xdg_home_config = vim.eval("$XDG_CONFIG_HOME") or os.path.join(home, ".config")
-        candidates.append(os.path.join(xdg_home_config, "nvim"))
->>>>>>> b1c4c846
 
     candidates.append(Path(home, ".vim"))
 
@@ -250,13 +234,6 @@
         candidates.append(Path(home, "vimfiles"))
         candidates.append(Path("~/.vim").expanduser())
 
-<<<<<<< HEAD
-=======
-    if platform.system() == "Windows":
-        candidates.append(os.path.join(home, "vimfiles"))
-        candidates.append(os.path.expanduser("~/.vim")])
-
->>>>>>> b1c4c846
     for candidate in candidates:
         if candidate.is_dir():
             return candidate.resolve()
