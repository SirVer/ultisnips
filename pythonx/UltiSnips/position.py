#!/usr/bin/env python
# encoding: utf-8

from enum import Enum

class JumpDirection(Enum):
    forward = 1
    backward = 2

<<<<<<< HEAD

class Position(object):
=======
class JumpDirection(Enum):
    FORWARD = 1
    BACKWARD = 2


class Position:
>>>>>>> dc9d8f5e
    """Represents a Position in a text file: (0 based line index, 0 based column
    index) and provides methods for moving them around."""

    def __init__(self, line, col):
        self.line = line
        self.col = col

    def move(self, pivot, delta):
        """'pivot' is the position of the first changed character, 'delta' is
        how text after it moved."""
        if self < pivot:
            return
        if delta.line == 0:
            if self.line == pivot.line:
                self.col += delta.col
        elif delta.line > 0:
            if self.line == pivot.line:
                self.col += delta.col - pivot.col
            self.line += delta.line
        else:
            self.line += delta.line
            if self.line == pivot.line:
                self.col += -delta.col + pivot.col

    def delta(self, pos):
        """Returns the difference that the cursor must move to come from 'pos'
        to us."""
        assert isinstance(pos, Position)
        if self.line == pos.line:
            return Position(0, self.col - pos.col)
        if self > pos:
            return Position(self.line - pos.line, self.col)
        return Position(self.line - pos.line, pos.col)

    def __add__(self, pos):
        assert isinstance(pos, Position)
        return Position(self.line + pos.line, self.col + pos.col)

    def __sub__(self, pos):
        assert isinstance(pos, Position)
        return Position(self.line - pos.line, self.col - pos.col)

    def __eq__(self, other):
        return (self.line, self.col) == (other.line, other.col)

    def __ne__(self, other):
        return (self.line, self.col) != (other.line, other.col)

    def __lt__(self, other):
        return (self.line, self.col) < (other.line, other.col)

    def __le__(self, other):
        return (self.line, self.col) <= (other.line, other.col)

    def __repr__(self):
        return "(%i,%i)" % (self.line, self.col)

    def __getitem__(self, index):
        if index > 1:
            raise IndexError("position can be indexed only 0 (line) and 1 (column)")
        if index == 0:
            return self.line
        else:
            return self.col<|MERGE_RESOLUTION|>--- conflicted
+++ resolved
@@ -4,20 +4,11 @@
 from enum import Enum
 
 class JumpDirection(Enum):
-    forward = 1
-    backward = 2
-
-<<<<<<< HEAD
-
-class Position(object):
-=======
-class JumpDirection(Enum):
     FORWARD = 1
     BACKWARD = 2
 
 
 class Position:
->>>>>>> dc9d8f5e
     """Represents a Position in a text file: (0 based line index, 0 based column
     index) and provides methods for moving them around."""
 
