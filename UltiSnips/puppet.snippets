--- conflicted
+++ resolved
@@ -28,14 +28,7 @@
             parts = os.path.split(parts[0])
             continue
         if parts[1] == 'manifests':
-<<<<<<< HEAD
-          if not namespace:
-            return os.path.split(parts[0])[1]
-          else:
-            return os.path.split(parts[0])[1] + '::' + namespace.rstrip(':')
-=======
             return os.path.split(parts[0])[1] + ('::' + namespace).rstrip(':')
->>>>>>> d2b3d690
         else:
             namespace = parts[1] + '::' + namespace
         parts = os.path.split(parts[0])
