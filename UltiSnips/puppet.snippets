# Snippets for Puppet

#########################################################################
#  Python helper code                                                   #
#########################################################################

global !p
import vim
import os.path
def get_module_namespace_and_basename():
    """This function will try to guess the current class or define name you are
    trying to create. Note that for this to work you should be using the module
    structure as per the style guide. Examples inputs and it's output
    * /home/nikolavp/puppet/modules/collectd/manifests/init.pp -> collectd
    * /home/nikolavp/puppet/modules/collectd/manfistes/mysql.pp -> collectd::mysql
    """
    current_file_path_without_ext = vim.eval('expand("%:p:r")') or ""
    if not current_file_path_without_ext:
        return "name"
    parts = os.path.split(current_file_path_without_ext)
    namespace = ''
    while parts[0] and parts[0] != '/':
        # Skip the init.pp files because they don't create a deeper namespace
        # and are special. Note this might break things like
        # modules/collectd/init/test.pp. But I am not even sure if puppet will
        # work for those.
        if parts[1] == 'init':
            parts = os.path.split(parts[0])
            continue
        if parts[1] == 'manifests':
            return os.path.split(parts[0])[1] + '::' + namespace.rstrip(':')
        else:
            namespace = parts[1] + '::' + namespace
        parts = os.path.split(parts[0])
    # couldn't guess the namespace. The user is editing a raw file in no module like the site.pp file
    return "name"
endglobal

###############################################################################
#  Puppet Language Constructs                                                 #
#    See http://docs.puppetlabs.com/puppet/latest/reference/lang_summary.html #
###############################################################################

snippet class "Class declaration" b
class ${1:`!p snip.rv = get_module_namespace_and_basename()`} {
  ${0:# body}
}
endsnippet

snippet define "Definition" b
define ${1:`!p snip.rv = get_module_namespace_and_basename()`} {
  ${0:# body}
}
endsnippet

#################################################################
#  Puppet Types                                                 #
#    See http://docs.puppetlabs.com/references/latest/type.html #
#################################################################

snippet cron "Cron resource type" b
cron { '${1:name}':
  user    => ${2:user},
  command => '${3:command}',
  minute  => ${3:minute},
  hour    => ${4:hour},
}
endsnippet

snippet exec "Exec resource type" b
exec { '${1:command}':
  refreshonly => true,
}
endsnippet

snippet file "File resource type" b
file { '${1:name}':
  source => "puppet://${2:path}",
  mode   => ${3:mode},
endsnippet

snippet File "Defaults for file" b
File {
  owner => ${1:username},
  group => ${2:groupname},
}
endsnippet

snippet group "Group resource type" b
group { '${1:groupname}':
  ensure => ${3:present},
  gid    => ${2:gid},
endsnippet

snippet mount "Mount resource type" b
mount { '${1:path}':
  device  => '${2:/dev}',
  fstype  => '${3:filesystem}',
  ensure  => mounted,
  options => 'rw,errors=remount-ro',
}
endsnippet

snippet package "Package resource type" b
package { '${1:name}':
  ensure => ${2:installed},
}
endsnippet

snippet user "user resource type" b
user { '${1:username}':
  ensure     => ${2:present},
  uid        => ${3:uid},
  gid        => ${4:gid},
  comment    => ${5:gecos},
  home       => ${6:homedirectory},
  managehome => false,
  require    => Group['${7:group'}],
endsnippet

snippet service "Service resource type" b
service { '${1:name}':
  hasstatus => true,
  enable    => true,
  ensure    => running,
}
endsnippet

########################################################################
#  Puppet Functions                                                    #
#    See http://docs.puppetlabs.com/references/latest/function.html    #
<<<<<<< HEAD
#                                                                      #
########################################################################

snippet alert "Alert Function" !b
alert("${1:message}")${0}
endsnippet

snippet crit "Crit Function" !b
crit("${1:message}")${0}
endsnippet

snippet debug "Debug Function" !b
debug("${1:message}")${0}
endsnippet

snippet defined "Defined Function" !b
defined(${1:Resource}["${2:name}"])${0}
endsnippet

snippet emerg "Emerg Function" !b
emerg("${1:message}")${0}
endsnippet

snippet extlookup "Simple Extlookup" b
$${1:Variable} = extlookup("${2:Lookup}")${0}
endsnippet

snippet extlookup "Extlookup with defaults" b
$${1:Variable} = extlookup("${2:Lookup}", ${3:Default})${0}
endsnippet

snippet extlookup "Extlookup with defaults and custom data file" b
$${1:Variable} = extlookup("${2:Lookup}", ${3:Default}, ${4:Data Source})${0}
endsnippet

snippet fail "Fail Function" !b
fail("${1:message}")${0}
endsnippet

snippet hiera "Hiera Function" b
$${1:Variable} = hiera("${2:Lookup}")${0}
endsnippet

snippet hiera "Hiera with defaults" b
$${1:Variable} = hiera("${2:Lookup}", ${3:Default})${0}
endsnippet

snippet hiera "Hiera with defaults and override" b
$${1:Variable} = hiera("${2:Lookup}", ${3:Default}, ${4:Override})${0}
endsnippet

snippet hiera_hash "Hiera Hash Function" b
$${1:Variable} = hiera_hash("${2:Lookup}")${0}
endsnippet

snippet hiera_hash "Hiera Hash with defaults" b
$${1:Variable} = hiera_hash("${2:Lookup}", ${3:Default})${0}
endsnippet

snippet hiera_hash "Hiera Hash with defaults and override" b
$${1:Variable} = hiera_hash("${2:Lookup}", ${3:Default}, ${4:Override})${0}
endsnippet

snippet hiera_include "Hiera Include Function" b
hiera_include("${1:Lookup}")${0}
endsnippet

snippet include "Include Function" !b
include ${1:classname}${0}
endsnippet

snippet info "Info Function" !b
info("${1:message}")${0}
endsnippet

snippet inline_template "Inline Template Function" !b
inline_template("<%= ${1:template} %>")${0}
endsnippet

snippet notice "Notice Function" !b
notice("${1:message}")${0}
endsnippet

snippet realize "Realize Function" !b
realize(${1:Resource}["${2:name}"])${0}
endsnippet

snippet regsubst "Regsubst Function" !b
regsubst($${1:Target}, '${2:regexp}', '${3:replacement}')${0}
endsnippet

snippet split "Split Function" !b
$${1:Variable} = split($${1:Target}, '${2:regexp}')${0}
endsnippet

snippet versioncmp "Version Compare Function" !b
$${1:Variable} = versioncmp('${1:version}', '${2:version}')${0}
endsnippet

snippet warning "Warning Function" !b
warning("${1:message}")${0}
endsnippet
=======
########################################################################

>>>>>>> a12146a9

# vim:ft=snippets:<|MERGE_RESOLUTION|>--- conflicted
+++ resolved
@@ -129,8 +129,6 @@
 ########################################################################
 #  Puppet Functions                                                    #
 #    See http://docs.puppetlabs.com/references/latest/function.html    #
-<<<<<<< HEAD
-#                                                                      #
 ########################################################################
 
 snippet alert "Alert Function" !b
@@ -232,9 +230,5 @@
 snippet warning "Warning Function" !b
 warning("${1:message}")${0}
 endsnippet
-=======
-########################################################################
-
->>>>>>> a12146a9
 
 # vim:ft=snippets: