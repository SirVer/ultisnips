--- conflicted
+++ resolved
@@ -14,20 +14,12 @@
         suggestions = []
         snippets = self.vim.eval("UltiSnips#SnippetsInCurrentScope()")
         for trigger in snippets:
-<<<<<<< HEAD
-            suggestions.append({
-                'word': trigger,
-                'menu': self.mark + ' ' + snippets.get(trigger, ''),
-                'dup': 1,
-                'kind': 'snippet'
-            })
-=======
             suggestions.append(
                 {
                     "word": trigger,
                     "menu": self.mark + " " + snippets.get(trigger, ""),
                     "dup": 1,
+                    "kind": "snippet",
                 }
             )
->>>>>>> b12e8341
         return suggestions