#!/usr/bin/env python
# encoding: utf-8

import glob
import os
import re
import string
import vim

from UltiSnips.Geometry import Position
from UltiSnips.TextObjects import *
from UltiSnips.Buffer import VimBuffer

<<<<<<< HEAD
# The following lines silence DeprecationWarnings. They are raised
# by python2.6 for vim.error (which is a string that is used as an exception,
# which is deprecated since 2.5 and will no longer work in 2.7. Let's hope
# vim gets this fixed before)
import sys
if sys.version_info[:2] >= (2,6):
    import warnings
    warnings.filterwarnings("ignore", category=DeprecationWarning)
=======
def vim_quote(s):
    """Quote string s as Vim literal string."""
    return "'" + s.replace("'", "''") + "'"
>>>>>>> ca560acd

class _SnippetDictionary(object):
    def __init__(self, *args, **kwargs):
        self._snippets = []
        self._extends = []

    def add_snippet(self, s):
        self._snippets.append(s)

    def get_matching_snippets(self, trigger, potentially):
        """Returns all snippets matching the given trigger."""
        if not potentially:
            return [ s for s in self._snippets if s.matches(trigger) ]
        else:
            return [ s for s in self._snippets if s.could_match(trigger) ]

    def clear_snippets(self, triggers=[]):
        """Remove all snippets that match each trigger in triggers.
            When triggers is empty, removes all snippets.
        """
        if triggers:
            for t in triggers:
                for s in self.get_matching_snippets(t, potentially=False):
                    self._snippets.remove(s)
        else:
            self._snippets = []

    def extends():
        def fget(self):
            return self._extends
        def fset(self, value):
            self._extends = value
        return locals()
    extends = property(**extends())

class _SnippetsFileParser(object):
    def __init__(self, ft, fn, snip_manager, file_data=None):
        self._sm = snip_manager
        self._ft = ft
        self._fn = fn
        if file_data is None:
            self._lines = open(fn).readlines()
        else:
            self._lines = file_data.splitlines(True)

        self._idx = 0

    def _error(self, msg):
        fn = vim.eval("""fnamemodify(%s, ":~:.")""" % vim_quote(self._fn))
        self._sm._error("%s in %s(%d)" % (msg, fn, self._idx + 1))

    def _line(self):
        if self._idx < len(self._lines):
            line = self._lines[self._idx]
        else:
            line = ""
        return line

    def _line_head_tail(self):
        parts = re.split(r"\s+", self._line().rstrip(), maxsplit=1)
        parts.append('')
        return parts[:2]

    def _line_head(self):
        return self._line_head_tail()[0]

    def _line_tail(self):
        return self._line_head_tail()[1]

    def _goto_next_line(self):
        self._idx += 1
        return self._line()

    def _parse_snippet(self):
        line = self._line()

        cdescr = ""
        coptions = ""

        cs = line.split()[1]
        left = line.find('"')
        if left != -1:
            right = line.rfind('"')
            cdescr = line[left+1:right]
            coptions = line[right:].strip()

        cv = ""
        while self._goto_next_line():
            line = self._line()
            if line.rstrip() == "endsnippet":
                cv = cv[:-1] # Chop the last newline
                self._sm.add_snippet(cs, cv, cdescr, coptions, self._ft)
                break
            cv += line
        else:
            self._error("Missing 'endsnippet' for %r" % cs)

    def parse(self):
        while self._line():
            head, tail = self._line_head_tail()
            if head == "extends":
                if tail:
                    self._sm.add_extending_info(self._ft,
                        [ p.strip() for p in tail.split(',') ])
                else:
                    self._error("'extends' without file types")
            elif head == "snippet":
                self._parse_snippet()
            elif head == "clearsnippets":
                self._sm.clear_snippets(tail.split(), self._ft)
            elif head and not head.startswith('#'):
                self._error("Invalid line %r" % self._line().rstrip())
                break
            self._goto_next_line()



class Snippet(object):
    _INDENT = re.compile(r"^[ \t]*")

    def __init__(self, trigger, value, descr, options):
        self._t = trigger
        self._v = value
        self._d = descr
        self._opts = options

    def __repr__(self):
        return "Snippet(%s,%s,%s)" % (self._t,self._d,self._opts)

    def matches(self, trigger):
        # If user supplies both "w" and "i", it should perhaps be an
        # error, but if permitted it seems that "w" should take precedence
        # (since matching at word boundary and within a word == matching at word
        # boundary).
        if "w" in self._opts:
            trigger_len = len(self._t)
            trigger_prefix = trigger[:-trigger_len]
            trigger_suffix = trigger[-trigger_len:]
            match = (trigger_suffix == self._t)
            if match and trigger_prefix:
                # Require a word boundary between prefix and suffix.
                boundaryChars = trigger_prefix[-1:] + trigger_suffix[:1]
                match = re.match(r'.\b.', boundaryChars)
        elif "i" in self._opts:
            match = trigger.endswith(self._t)
        else:
            match = (trigger == self._t)
        return match

    def could_match(self, trigger):
        if "w" in self._opts:
            # Trim non-empty prefix up to word boundary, if present.
            trigger_suffix = re.sub(r'^.+\b(.+)$', r'\1', trigger)
            match = self._t.startswith(trigger_suffix)

            # TODO: list_snippets() function cannot handle partial-trigger
            # matches yet, so for now fail if we trimmed the prefix.
            if trigger_suffix != trigger:
                match = False
        elif "i" in self._opts:
            # TODO: It is hard to define when a inword snippet could match,
            # therefore we check only for full-word trigger.
            match = self._t.startswith(trigger)
        else:
            match = self._t.startswith(trigger)
        return match

    def overwrites_previous(self):
        return "!" in self._opts
    overwrites_previous = property(overwrites_previous)

    def needs_ws_in_front(self):
        return "b" in self._opts
    needs_ws_in_front = property(needs_ws_in_front)

    def description(self):
        return ("(%s) %s" % (self._t, self._d)).strip()
    description = property(description)

    def trigger(self):
        return self._t
    trigger = property(trigger)

    def launch(self, text_before, parent, start, end = None):
        indent = self._INDENT.match(text_before).group(0)
        v = self._v
        if len(indent):
            lines = self._v.splitlines()
            v = lines[0]
            if len(lines) > 1:
                v += os.linesep + \
                        os.linesep.join([indent + l for l in lines[1:]])

        if vim.eval("&expandtab") == '1':
            ts = int(vim.eval("&ts"))
            # expandtabs will not work for us, we have to replace all tabstops
            # so that indent is right at least. tabs in the middle of the line
            # will not be expanded correctly
            v = v.replace('\t', ts*" ")

        if parent is None:
            return SnippetInstance(StartMarker(start), indent, v)
        else:
            return SnippetInstance(parent, indent, v, start, end)

class VimState(object):
    def __init__(self):
        self._abs_pos = None
        self._moved = Position(0,0)

        self._lines = None
        self._dlines = None
        self._cols = None
        self._dcols = None
        self._cline = None
        self._lline = None
        self._text_changed = None

    def update(self):
        line, col = vim.current.window.cursor
        line -= 1
        abs_pos = Position(line,col)
        if self._abs_pos:
            self._moved = abs_pos - self._abs_pos
        self._abs_pos = abs_pos

        # Update buffer infos
        cols = len(vim.current.buffer[line])
        if self._cols:
            self._dcols = cols - self._cols
        self._cols = cols

        lines = len(vim.current.buffer)
        if self._lines:
            self._dlines = lines - self._lines
        self._lines = lines

        # Check if the buffer has changed in any ways
        self._text_changed = False
        # does it have more lines?
        if self._dlines:
            self._text_changed = True
        # did we stay in the same line and it has more columns now?
        elif not self.moved.line and self._dcols:
            self._text_changed = True
        # If the length didn't change but we moved a column, check if
        # the char under the cursor has changed (might be one char tab).
        elif self.moved.col == 1:
            self._text_changed = self._cline != vim.current.buffer[line]
        self._lline = self._cline
        self._cline = vim.current.buffer[line]

    def select_span(self, r):
        delta = r.end - r.start
        lineno, col = r.start.line, r.start.col

        vim.current.window.cursor = lineno + 1, col

        if delta.line == delta.col == 0:
            if col == 0 or vim.eval("mode()") != 'i':
                vim.command(r'call feedkeys("\<Esc>i")')
            else:
                vim.command(r'call feedkeys("\<Esc>a")')
        else:
            if delta.line:
                move_lines = "%ij" % delta.line
            else:
                move_lines = ""
            # Depending on the current mode and position, we
            # might need to move escape out of the mode and this
            # will move our cursor one left
            if col != 0 and vim.eval("mode()") == 'i':
                move_one_right = "l"
            else:
                move_one_right = ""

            if 0 <= delta.col <= 1:
                do_select = ""
            elif delta.col > 0:
                do_select = "%il" % (delta.col-1)
            else:
                do_select = "%ih" % (-delta.col+1)


            vim.command(r'call feedkeys("\<Esc>%sv%s%s\<c-g>")' %
                (move_one_right, move_lines, do_select))


    def buf_changed(self):
        return self._text_changed
    buf_changed = property(buf_changed)

    def pos(self):
        return self._abs_pos
    pos = property(pos)

    def ppos(self):
        if not self.has_moved:
            return self.pos
        return self.pos - self.moved
    ppos = property(ppos)

    def moved(self):
        return self._moved
    moved = property(moved)

    def has_moved(self):
        return bool(self._moved.line or self._moved.col)
    has_moved = property(has_moved)

    def last_line(self):
        return self._lline
    last_line = property(last_line)

class SnippetManager(object):
    def __init__(self):
        self._vstate = VimState()
        self._supertab_keys = None

        self.reset()

    def reset(self, test_error=False):
        self._test_error = test_error
        self._snippets = {}
        self._csnippets = []
        self._reinit()

    def jump_forwards(self):
        if not self._jump():
            return self._handle_failure(self.forward_trigger)

    def jump_backwards(self):
        if not self._jump(True):
            return self._handle_failure(self.backward_trigger)

    def expand(self):
        if not self._try_expand():
            self._handle_failure(self.expand_trigger)

    def list_snippets(self):
        filetypes = self._ensure_snippets_loaded()

        # TODO: this code is duplicated below
        filetypes = vim.eval("&filetype").split(".") + [ "all" ]
        lineno,col = vim.current.window.cursor

        line = vim.current.line
        before,after = line[:col], line[col:]

        word = ''
        if len(before):
            word = before.split()[-1]

        found_snippets = []
        for ft in filetypes[::-1]:
            found_snippets += self._find_snippets(ft, word, True)

        if len(found_snippets) == 0:
            return True

        display = [ "%i %s" % (idx+1,s.description)
                   for idx,s in enumerate(found_snippets) ]

        # TODO: this code is also mirrored below
        try:
            rv = vim.eval("inputlist(%s)" % display)
            if rv is None or rv == '0':
                return True
            rv = int(rv)
            if rv > len(found_snippets):
                rv = len(found_snippets)
            snippet = found_snippets[rv-1]
        except: # vim.error, e:
            if str(e) == 'invalid expression':
                return True
            raise

        # TODO: even more code duplicated below
        # Adjust before, maybe the trigger is not the complete word
        text_before = before.rstrip()[:-len(word)]
        text_before += word[:-len(snippet.trigger)]

        self._expect_move_wo_change = True
        if self._cs:
            # Determine position
            pos = self._vstate.pos
            p_start = self._ctab.abs_start

            if pos.line == p_start.line:
                end = Position(0, pos.col - p_start.col)
            else:
                end = Position(pos.line - p_start.line, pos.col)
            start = Position(end.line, end.col - len(snippet.trigger))

            si = snippet.launch(text_before, self._ctab, start, end)

            self._update_vim_buffer()

            if si.has_tabs:
                self._csnippets.append(si)
                self._jump()
        else:
            self._vb = VimBuffer(text_before, after)

            start = Position(lineno-1, len(text_before))
            self._csnippets.append(snippet.launch(text_before, None, start))

            self._vb.replace_lines(lineno-1, lineno-1,
                       self._cs._current_text)

            self._jump()

        return True


    def expand_or_jump(self):
        """
        This function is used for people who wants to have the same trigger for
        expansion and forward jumping. It first tries to expand a snippet, if
        this fails, it tries to jump forward.
        """
        rv = self._try_expand()
        if not rv:
            rv = self._jump()
        if not rv:
            self._handle_failure(self.expand_trigger)

    def add_snippet(self, trigger, value, descr, options, ft = "all"):
        if ft not in self._snippets:
            self._snippets[ft] = _SnippetDictionary()
        l = self._snippets[ft].add_snippet(
            Snippet(trigger, value, descr, options)
        )

    def clear_snippets(self, triggers = [], ft = "all"):
        if ft in self._snippets:
            self._snippets[ft].clear_snippets(triggers)

    def add_extending_info(self, ft, parents):
        if ft not in self._snippets:
            self._snippets[ft] = _SnippetDictionary()
        sd = self._snippets[ft]
        for p in parents:
            if p in sd.extends:
                continue

            sd.extends.append(p)


    def backspace_while_selected(self):
        """
        This is called when backspace was used while a placeholder was selected.
        """
        # BS was called in select mode

        if self._cs and (self._span_selected is not None):
            # This only happens when a default value is delted using backspace
            vim.command(r'call feedkeys("i")')
            self._chars_entered('')
        else:
            vim.command(r'call feedkeys("\<BS>")')

    def cursor_moved(self):
        self._vstate.update()

        if not self._vstate.buf_changed and not self._expect_move_wo_change:
            self._check_if_still_inside_snippet()

        if not self._ctab:
            return

        if self._vstate.buf_changed and self._ctab:
            # Detect a carriage return
            if self._vstate.moved.col <= 0 and self._vstate.moved.line == 1:
                # Multiple things might have happened: either the user entered
                # a newline character or pasted some text which means we have
                # to copy everything he entered on the last line and keep the
                # indent vim chose for this line.
                lline = vim.current.buffer[self._vstate.ppos.line]

                # Another thing that might have happened is that a word
                # wrapped, in this case the last line is shortened and we must
                # delete what Vim deleted there
                line_was_shortened = len(self._vstate.last_line) > len(lline)

                # Another thing that might have happened is that vim has
                # adjusted the indent of the last line and therefore the line
                # effectivly got longer. This means a newline was entered and
                # we quite definitivly do not want the indent that vim added
                line_was_lengthened = len(lline) > len(self._vstate.last_line)

                user_didnt_enter_newline = len(lline) != self._vstate.ppos.col
                cline = vim.current.buffer[self._vstate.pos.line]
                if line_was_lengthened:
                    this_entered = vim.current.line[:self._vstate.pos.col]
                    self._chars_entered('\n' + cline + this_entered, 1)
                if line_was_shortened and user_didnt_enter_newline:
                    self._backspace(len(self._vstate.last_line)-len(lline))
                    self._chars_entered('\n' + cline, 1)
                else:
                    pentered = lline[self._vstate.ppos.col:]
                    this_entered = vim.current.line[:self._vstate.pos.col]

                    self._chars_entered(pentered + '\n' + this_entered)
            elif self._vstate.moved.line == 0 and self._vstate.moved.col<0:
                # Some deleting was going on
                self._backspace(-self._vstate.moved.col)
            elif self._vstate.moved.line < 0:
                # Backspace over line end
                self._backspace(1)
            else:
                line = vim.current.line

                chars = line[self._vstate.pos.col - self._vstate.moved.col:
                             self._vstate.pos.col]
                self._chars_entered(chars)

        self._expect_move_wo_change = False

    def entered_insert_mode(self):
        self._vstate.update()
        if self._cs and self._vstate.has_moved:
            self._reinit()
            self._csnippets = []

    ###################################
    # Private/Protect Functions Below #
    ###################################
    def _error(self, msg):
        msg = vim_quote("UltiSnips: " + msg)
        if self._test_error:
            msg = msg.replace('"', r'\"')
            msg = msg.replace('|', r'\|')
            vim.command("let saved_pos=getpos('.')")
            vim.command("$:put =%s" % msg)
            vim.command("call setpos('.', saved_pos)")
        elif False:
            vim.command("echohl WarningMsg")
            vim.command("echomsg %s" % msg)
            vim.command("echohl None")
        else:
            vim.command("echoerr %s" % msg)

    def _reinit(self):
        self._ctab = None
        self._span_selected = None
        self._expect_move_wo_change = False

    def _check_if_still_inside_snippet(self):
        # Cursor moved without input.
        self._ctab = None

        # Did we leave the snippet with this movement?
        if self._cs and not (self._vstate.pos in self._cs.abs_span):
            self._csnippets.pop()

            self._reinit()

            self._check_if_still_inside_snippet()

    def _jump(self, backwards = False):
        jumped = False
        if self._cs:
            self._expect_move_wo_change = True
            self._ctab = self._cs.select_next_tab(backwards)
            if self._ctab:
                self._vstate.select_span(self._ctab.abs_span)
                self._span_selected = self._ctab.abs_span
                jumped = True
                if self._ctab.no == 0:
                    self._ctab = None
                    self._csnippets.pop()
                self._vstate.update()
            else:
                # This really shouldn't happen, because a snippet should
                # have been popped when its final tabstop was used.
                # Cleanup by removing current snippet and recursing.
                self._csnippets.pop()
                jumped = self._jump(backwards)
        return jumped

    def _handle_failure(self, trigger):
        """
        Mainly make sure that we play well with SuperTab
        """
        if trigger.lower() == "<tab>":
            feedkey = "\\" + trigger
        else:
            feedkey = None
        mode = "n"
        if not self._supertab_keys:
            if vim.eval("exists('g:SuperTabMappingForward')") != "0":
                self._supertab_keys = (
                    vim.eval("g:SuperTabMappingForward"),
                    vim.eval("g:SuperTabMappingBackward"),
                )
            else:
                self._supertab_keys = [ '', '' ]

        for idx, sttrig in enumerate(self._supertab_keys):
            if trigger.lower() == sttrig.lower():
                if idx == 0:
                    feedkey= r"\<c-n>"
                elif idx == 1:
                    feedkey = r"\<c-p>"
                # Use remap mode so SuperTab mappings will be invoked.
                mode = "m"
                break

        if feedkey:
            vim.command(r'call feedkeys("%s", "%s")' % (feedkey, mode))

    def _ensure_snippets_loaded(self):
        filetypes = vim.eval("&filetype").split(".") + [ "all" ]
        for ft in filetypes[::-1]:
            if len(ft) and ft not in self._snippets:
                self._load_snippets_for(ft)

        return filetypes

    def _try_expand(self):
        filetypes = self._ensure_snippets_loaded()

        self._expect_move_wo_change = False

        lineno,col = vim.current.window.cursor
        if col == 0:
            return False

        line = vim.current.line

        if col > 0 and line[col-1] in string.whitespace:
            return False

        # Get the word to the left of the current edit position
        before,after = line[:col], line[col:]

        word = before.split()[-1]
        found_snippets = []
        for ft in filetypes[::-1]:
            found_snippets += self._find_snippets(ft, word)

        # Search if any of the snippets overwrites the previous
        snippets = []
        for s in found_snippets:
            if s.overwrites_previous:
                snippets = []
            snippets.append(s)

        # Check if there are any only whitespace in front snippets
        text_before = before.rstrip()[:-len(word)]
        if text_before.strip(" \t") != '':
            snippets = [ s for s in snippets if not s.needs_ws_in_front ]

        if not len(snippets):
            # No snippet found
            return False
        elif len(snippets) == 1:
            snippet, = snippets
        else:
            display = repr(
                [ "%i: %s" % (i+1,s.description) for i,s in
                 enumerate(snippets)
                ]
            )

            try:
                rv = vim.eval("inputlist(%s)" % display)
                if rv is None or rv == '0':
                    return True
                rv = int(rv)
                if rv > len(snippets):
                    rv = len(snippets)
                snippet = snippets[rv-1]
            except vim.error, e:
                if str(e) == 'invalid expression':
                    return True
                raise

        # Adjust before, maybe the trigger is not the complete word
        text_before += word[:-len(snippet.trigger)]

        self._expect_move_wo_change = True
        if self._cs:
            # Determine position
            pos = self._vstate.pos
            p_start = self._ctab.abs_start

            if pos.line == p_start.line:
                end = Position(0, pos.col - p_start.col)
            else:
                end = Position(pos.line - p_start.line, pos.col)
            start = Position(end.line, end.col - len(snippet.trigger))

            si = snippet.launch(text_before, self._ctab, start, end)

            self._update_vim_buffer()

            if si.has_tabs:
                self._csnippets.append(si)
                self._jump()
        else:
            self._vb = VimBuffer(text_before, after)

            start = Position(lineno-1, len(text_before))
            self._csnippets.append(snippet.launch(text_before, None, start))

            self._vb.replace_lines(lineno-1, lineno-1,
                       self._cs._current_text)

            self._jump()

        return True


    # Input Handling
    def _chars_entered(self, chars, del_more_lines = 0):
        if (self._span_selected is not None):
            self._ctab.current_text = chars

            moved = self._span_selected.start.line - \
                    self._span_selected.end.line
            self._span_selected = None

            self._update_vim_buffer(moved + del_more_lines)
        else:
            self._ctab.current_text += chars
            self._update_vim_buffer(del_more_lines)


    def _backspace(self, count):
        self._ctab.current_text = self._ctab.current_text[:-count]
        self._update_vim_buffer()

    def _update_vim_buffer(self, del_more_lines = 0):
        if not len(self._csnippets):
            return

        s = self._csnippets[0]
        sline = s.abs_start.line
        dlines = s.end.line - s.start.line

        s.update()

        # Replace
        dlines += self._vstate.moved.line + del_more_lines
        self._vb.replace_lines(sline, sline + dlines,
                       s._current_text)
        ct_end = self._ctab.abs_end
        vim.current.window.cursor = ct_end.line +1, ct_end.col

        self._vstate.update()

    def _cs(self):
        if not len(self._csnippets):
            return None
        return self._csnippets[-1]
    _cs = property(_cs)

    def _parse_snippets(self, ft, fn, file_data=None):
        _SnippetsFileParser(ft, fn, self, file_data).parse()

    # Loading
    def _load_snippets_for(self, ft):
        self._snippets[ft] = _SnippetDictionary()
        for p in vim.eval("&runtimepath").split(',')[::-1]:
            pattern = p + os.path.sep + "UltiSnips" + os.path.sep + \
                    "*%s.snippets" % ft

            for fn in glob.glob(pattern):
                self._parse_snippets(ft, fn)

        # Now load for the parents
        for p in self._snippets[ft].extends:
            if p not in self._snippets:
                self._load_snippets_for(p)

    def _find_snippets(self, ft, trigger, potentially = False):
        """
        Find snippets matching trigger

        ft          - file type to search
        trigger     - trigger to match against
        potentially - also returns snippets that could potentially match; that
                      is which triggers start with the current trigger
        """

        snips = self._snippets.get(ft,None)
        if not snips:
            return []

        parent_results = reduce( lambda a,b: a+b,
            [ self._find_snippets(p, trigger, potentially)
                for p in snips.extends ], [])

        return parent_results + snips.get_matching_snippets(
            trigger, potentially)


UltiSnips_Manager = SnippetManager()
<|MERGE_RESOLUTION|>--- conflicted
+++ resolved
@@ -11,7 +11,6 @@
 from UltiSnips.TextObjects import *
 from UltiSnips.Buffer import VimBuffer
 
-<<<<<<< HEAD
 # The following lines silence DeprecationWarnings. They are raised
 # by python2.6 for vim.error (which is a string that is used as an exception,
 # which is deprecated since 2.5 and will no longer work in 2.7. Let's hope
@@ -20,11 +19,10 @@
 if sys.version_info[:2] >= (2,6):
     import warnings
     warnings.filterwarnings("ignore", category=DeprecationWarning)
-=======
-def vim_quote(s):
+
+def _vim_quote(s):
     """Quote string s as Vim literal string."""
     return "'" + s.replace("'", "''") + "'"
->>>>>>> ca560acd
 
 class _SnippetDictionary(object):
     def __init__(self, *args, **kwargs):
@@ -73,7 +71,7 @@
         self._idx = 0
 
     def _error(self, msg):
-        fn = vim.eval("""fnamemodify(%s, ":~:.")""" % vim_quote(self._fn))
+        fn = vim.eval("""fnamemodify(%s, ":~:.")""" % _vim_quote(self._fn))
         self._sm._error("%s in %s(%d)" % (msg, fn, self._idx + 1))
 
     def _line(self):
@@ -554,7 +552,7 @@
     # Private/Protect Functions Below #
     ###################################
     def _error(self, msg):
-        msg = vim_quote("UltiSnips: " + msg)
+        msg = _vim_quote("UltiSnips: " + msg)
         if self._test_error:
             msg = msg.replace('"', r'\"')
             msg = msg.replace('|', r'\|')
